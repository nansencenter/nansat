--- conflicted
+++ resolved
@@ -61,13 +61,8 @@
 AUTHOR_EMAIL        = "nansat-dev@googlegroups.com"
 PLATFORMS           = ["UNKNOWN"]
 MAJOR               = 0
-<<<<<<< HEAD
 MINOR               = 7
 MICRO               = 0
-=======
-MINOR               = 6
-MICRO               = 12
->>>>>>> 22f6d829
 ISRELEASED          = True
 VERSION             = '%d.%d.dev%d' % (MAJOR, MINOR, MICRO) # Remember to remove "dev" when releasing
 REQS                = [
