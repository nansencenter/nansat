--- conflicted
+++ resolved
@@ -28,94 +28,8 @@
 
 from nansat.node import Node
 from nansat.nsr import NSR
-<<<<<<< HEAD
-from nansat.tools import add_logger, gdal, osr
-
-
-class GeolocationArray():
-    '''Container for GEOLOCATION ARRAY data
-
-    Keeps references to bands with X and Y coordinates, offset and step
-    of pixel and line. All information is stored in dictionary self.d
-
-    Instance of GeolocationArray is used in VRT and ususaly created in
-    a Mapper.
-    '''
-    def __init__(self, xVRT=None, yVRT=None,
-                 xBand=1, yBand=1, srs='', lineOffset=0, lineStep=1,
-                 pixelOffset=0, pixelStep=1, dataset=None):
-        '''Create GeolocationArray object from input parameters
-
-        Parameters
-        -----------
-        xVRT : VRT-object or str
-            VRT with array of x-coordinates OR string with dataset source
-        yVRT : VRT-object or str
-            VRT with array of y-coordinates OR string with dataset source
-        xBand : number of band in the xDataset
-        xBand : number of band in the yDataset
-        srs : str, WKT
-        lineOffset : int, offset of first line
-        lineStep : int, step of lines
-        pixelOffset : int, offset of first pixel
-        pixelStep : step of pixels
-        dataset : GDAL dataset to take geolocation arrays from
-
-        Modifies
-        ---------
-        All input parameters are copied to self
-
-        '''
-        # dictionary with all metadata
-        self.d = {}
-        # VRT objects
-        self.xVRT = None
-        self.yVRT = None
-
-        # make object from GDAL dataset
-        if dataset is not None:
-            self.d = dataset.GetMetadata('GEOLOCATION')
-            return
-
-        # make empty object
-        if xVRT is None or yVRT is None:
-            return
-
-        if isinstance(xVRT, str):
-            # make object from strings
-            self.d['X_DATASET'] = xVRT
-            self.d['Y_DATASET'] = yVRT
-        else:
-            # make object from VRTs
-            self.xVRT = xVRT
-            self.d['X_DATASET'] = xVRT.fileName
-            self.yVRT = yVRT
-            self.d['Y_DATASET'] = yVRT.fileName
-
-        if srs == '':
-            srs = NSR().wkt
-        self.d['SRS'] = srs
-        self.d['X_BAND'] = str(xBand)
-        self.d['Y_BAND'] = str(yBand)
-        self.d['LINE_OFFSET'] = str(lineOffset)
-        self.d['LINE_STEP'] = str(lineStep)
-        self.d['PIXEL_OFFSET'] = str(pixelOffset)
-        self.d['PIXEL_STEP'] = str(pixelStep)
-
-    def get_geolocation_grids(self):
-        '''Read values of geolocation grids'''
-        lonDS = gdal.Open(self.d['X_DATASET'])
-        lonBand = lonDS.GetRasterBand(int(self.d['X_BAND']))
-        lonGrid = lonBand.ReadAsArray()
-        latDS = gdal.Open(self.d['Y_DATASET'])
-        latBand = latDS.GetRasterBand(int(self.d['Y_BAND']))
-        latGrid = latBand.ReadAsArray()
-
-        return lonGrid, latGrid
-=======
 from nansat.geolocation import Geolocation
-from nansat.tools import add_logger, OptionError, numpy_to_gdal_type, gdal_type_to_offset, remove_keys
->>>>>>> 15b79b33
+from nansat.tools import add_logger, numpy_to_gdal_type, gdal_type_to_offset, remove_keys
 
 
 class VRT(object):
