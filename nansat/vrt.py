--- conflicted
+++ resolved
@@ -1396,25 +1396,13 @@
         Uses gdal.Dataset.GetProjection() or gdal.Dataset.GetGCPProjection(). If both return an
         empty string, a NansatProjectionError is raised.
 
-<<<<<<< HEAD
-=======
-        Get projection from GetProjection() or GetGCPProjection().
-        If both are empty, raise error
-
->>>>>>> fb366f70
         Returns
         -------
         projection : projection or GCPprojection
 
         Raises
         -------
-<<<<<<< HEAD
         NansatProjectionError : occurs when the projection is empty.
-=======
-            ProjectionError : occurs when the projection is empty.
-
-        TODO: see issue #190 in nansat...
->>>>>>> fb366f70
 
         """
         # get projection or GCPProjection
