--- conflicted
+++ resolved
@@ -37,13 +37,7 @@
 
 from nansat.exceptions import NansatProjectionError
 
-<<<<<<< HEAD
-
-=======
-'''
-TEST_FILE = os.path.join(ntd.test_data_path, 'gcps.tif')
-TEST_FILE_PROJECTED = os.path.join(ntd.test_data_path, 'stere.tif')
->>>>>>> c31ee853
+
 EXTENT_TE_TS = "-te 25 70 35 72 -ts 500 500"
 EXTENT_DICT_TE_TS = {'te': [25.0, 70.0, 35.0, 72.0], 'ts': [500.0, 500.0]}
 EXTENT_LLE_TS = "-lle 25 70 35 72 -ts 500 500"
@@ -62,14 +56,10 @@
 
 
 class DomainTest(unittest.TestCase):
-    
+
     def setUp(self):
         self.test_file = os.path.join(ntd.test_data_path, 'gcps.tif')
-<<<<<<< HEAD
         self.test_file_projected = os.path.join(ntd.test_data_path, 'stere.tif')
-=======
-        self.test_file_projected = os.path.join(ntd.test_data_path, 'gcps.tif')
->>>>>>> c31ee853
         if BASEMAP_LIB_IS_INSTALLED:
             plt.switch_backend('Agg')
         if (    not os.path.exists(self.test_file)
@@ -154,15 +144,9 @@
 
     #def test__get_border_kml(self):
 
-<<<<<<< HEAD
-    
+
     #def test_write_kml_image(self):
 
-=======
-    #def test_write_kml_image(self):
-
-    ext = "-te 25 70 35 72 -ts 500 500"
->>>>>>> c31ee853
 
     @patch.object(Domain, 'transform_points',
         return_value=(np.meshgrid(range(0,500),range(0,500))[0].flatten()*(35-25)/500.+25,
@@ -181,109 +165,11 @@
         self.assertEqual(type(lon), np.ndarray)
         self.assertEqual(type(lat), np.ndarray)
         self.assertEqual(lat.shape, (500, 500))
-<<<<<<< HEAD
-    
-    
-    
+
+
+
 
     def test_convert_extentDic(self):
-=======
-    '''
-
-
-
-
-    def test_get_border_wkt(self):
-        d = Domain(4326, "-te 25 70 35 72 -ts 500 500")
-        bwkt = d.get_border_wkt()
-
-        self.assertEqual(type(bwkt), str)
-        self.assertTrue('POLYGON' in bwkt)
-
-    def test_get_border_geometry(self):
-        d = Domain(4326, "-te 25 70 35 72 -ts 500 500")
-        geom = d.get_border_geometry()
-
-        self.assertEqual(type(geom), ogr.Geometry)
-        # the below test doesn't work in Travis
-        # probably some libs are missing in default anaconda install
-        # self.assertTrue(geom.IsValid())
-
-    def test_get_corners(self):
-        d = Domain(4326, "-te 25 70 35 72 -ts 500 500")
-        lon, lat = d.get_corners()
-
-        self.assertTrue(all(lon - [25., 25., 35., 35.] < 0.01))
-        self.assertTrue(all(lat - [72., 70., 72., 70.] < 0.01))
-
-    def test_get_pixelsize_meters(self):
-        d = Domain(4326, "-te 25 70 35 72 -ts 500 500")
-        x, y = d.get_pixelsize_meters()
-
-        self.assertTrue(x - 444 < 1)
-        self.assertTrue(y - 723 < 1)
-
-    def test_transform_points(self):
-        d = Domain(4326, "-te 25 70 35 72 -ts 500 500")
-        lon, lat = d.transform_points([1, 2, 3], [1, 2, 3])
-
-        self.assertEqual(type(lon), np.ndarray)
-        self.assertEqual(type(lat), np.ndarray)
-
-    def test_transform_points_inverse(self):
-        d = Domain(4326, "-te 25 70 35 72 -ts 500 500")
-        x, y = d.transform_points([25, 26, 27], [70, 71, 72], 1)
-
-        self.assertTrue(all(np.round(x) == [0, 50, 100]))
-        self.assertTrue(all(np.round(y) == [500, 250, 0]))
-
-    def test_transform_points_dstsrs(self):
-        d = Domain(4326, "-te 25 70 35 72 -ts 500 500")
-        lon, lat = d.transform_points([1, 2, 3], [1, 2, 3],
-        dstSRS=NSR('+proj=stere +datum=WGS84 +ellps=WGS84 +lat_0=75 +lon_0=10 +no_defs'))
-
-        self.assertEqual(type(lon), np.ndarray)
-        self.assertEqual(type(lat), np.ndarray)
-
-    def test_azimuth_y(self):
-        d = Domain(4326, "-te 25 70 35 72 -ts 500 500")
-        au = d.azimuth_y()
-
-        self.assertEqual(np.round(au[0, 0]), 0)
-        self.assertEqual(np.round(au[10, 10]), 0)
-
-    def test_shape(self):
-        d = Domain(4326, "-te 25 70 35 72 -ts 500 500")
-        shape = d.shape()
-
-        self.assertEqual(shape, (500, 500))
-
-    @unittest.skipUnless(BASEMAP_LIB_IS_INSTALLED, 'Basemap is required')
-    def test_write_map(self):
-        d = Domain(4326, "-te 25 70 35 72 -ts 500 500")
-        tmpfilename = os.path.join(ntd.tmp_data_path, 'domain_write_map.png')
-        d.write_map(tmpfilename)
-
-        self.assertTrue(os.path.exists(tmpfilename))
-        i = Image.open(tmpfilename)
-        i.verify()
-        self.assertEqual(i.info['dpi'], (50, 50))
-
-    @unittest.skipUnless(BASEMAP_LIB_IS_INSTALLED, 'Basemap is required')
-    def test_write_map_dpi100(self):
-        d = Domain(4326, "-te 25 70 35 72 -ts 500 500")
-        tmpfilename = os.path.join(ntd.tmp_data_path,
-                                   'domain_write_map_dpi100.png')
-        d.write_map(tmpfilename, dpi=100)
-
-        self.assertTrue(os.path.exists(tmpfilename))
-        i = Image.open(tmpfilename)
-        i.verify()
-        self.assertEqual(i.info['dpi'], (100, 100))
-
-    @unittest.skipUnless(BASEMAP_LIB_IS_INSTALLED, 'Basemap is required')
-    def test_write_map_labels(self):
->>>>>>> c31ee853
         d = Domain(4326, "-te 25 70 35 72 -ts 500 500")
         result = d._convert_extentDic(NSR(4326), {'lle': [25.0, 70.0, 35.0, 72.0], 'ts': [500.0, 500.0]})
         self.assertEqual(result, {'lle': [25.0, 70.0, 35.0, 72.0], 'te': [25.0, 70.0, 35.0, 72.0], 'ts': [500.0, 500.0]})
@@ -302,34 +188,8 @@
         input_2 = ['-te', '5', 'str', '6', '61']
         with self.assertRaises(ValueError) as opt_err:
             key_2, extent_2 = Domain._add_to_dict(dict(), input_2)
-<<<<<<< HEAD
             self.assertEqual(opt_err.message, 'Input values must be int or float')
 
-=======
-        except ValueError as opt_err:
-            self.assertEqual(opt_err.message, 'Input values must be int or float')
-
-    def test_validate_te_lle(self):
-        input_1 = [5., 60., 6., 61.]
-        input_2 = ([5., 60., 5., 61.], [5., 60., 4., 61.], [5., 60., 6., 59.])
-        input_3 = [60., 5., 61.]
-        self.assertEqual(Domain._validate_te_lle(input_1), None)
-        for inp in input_2:
-            try:
-                Domain._validate_te_lle(inp)
-            except ValueError as opt_err:
-                self.assertEqual(opt_err.message, 'Min cannot be bigger than max: '
-                                                  '<-te x_min y_min x_max y_max> or '
-                                                  '<-lle min_lon min_lat max_lon max_lat>')
-
-        try:
-            Domain._validate_te_lle(input_3)
-        except ValueError as opt_err:
-            self.assertEqual(opt_err.message, '-te and -lle requires exactly 4 parameters '
-                                              '(3 given): <-te x_min y_min x_max y_max> or <-lle'
-                                              ' min_lon min_lat max_lon max_lat>')
-
->>>>>>> c31ee853
     def test_validate_ts_tr(self):
         input_1 = [100, 200]
         input_2 = ([0, 0], [0, 50], [10, 0], [-1, 10], [10, -100], [-100, -100])
@@ -338,19 +198,11 @@
         for inp in input_2:
             with self.assertRaises(ValueError) as opt_err:
                 Domain._validate_ts_tr(inp)
-<<<<<<< HEAD
-=======
-            except ValueError as opt_err:
->>>>>>> c31ee853
                 self.assertEqual(opt_err.message, 'Resolution or width and height must be bigger '
                                                   'than 0: <-tr x_resolution y_resolution> or '
                                                   '<-ts width height>')
         with self.assertRaises(ValueError) as opt_err:
             Domain._validate_ts_tr(input_3)
-<<<<<<< HEAD
-=======
-        except ValueError as opt_err:
->>>>>>> c31ee853
             self.assertEqual(opt_err.message, '-ts and -tr requires exactly 2 parameters '
                                               '(1 given): <-tr x_resolution y_resolution> or '
                                               '<-ts width height>')
@@ -377,19 +229,11 @@
         self.assertEqual(Domain._check_size(2, 2, ('-te', '-lle'), te_lle_example), None)
         with self.assertRaises(ValueError) as opt_err:
             Domain._check_size(1, 2, ('-ts', '-tr'), tr_ts_example)
-<<<<<<< HEAD
-=======
-        except ValueError as opt_err:
->>>>>>> c31ee853
             self.assertEqual(opt_err.message, '-ts and -tr requires exactly 2 parameters '
                                               '(1 given): <-tr x_resolution y_resolution> or '
                                               '<-ts width height>')
         with self.assertRaises(ValueError) as opt_err:
             Domain._check_size(2, 4, ('-te', '-lle'), te_lle_example)
-<<<<<<< HEAD
-=======
-        except ValueError as opt_err:
->>>>>>> c31ee853
             self.assertEqual(opt_err.message, '-te and -lle requires exactly 4 parameters '
                                               '(2 given): <-te x_min y_min x_max y_max> or <-lle'
                                               ' min_lon min_lat max_lon max_lat>')
@@ -417,25 +261,12 @@
         self.assertEquals(result_1, output_1)
         result_2 = Domain._create_extent_dict(test[1])
         self.assertEquals(result_2, output_2)
-<<<<<<< HEAD
         with self.assertRaises(ValueError) as opt_err:
             Domain._create_extent_dict(test[2])
             self.assertEquals(opt_err.message, '<extent_dict> must contains exactly 2 parameters '
                                                '("-te" or "-lle") and ("-ts" or "-tr")')
         with self.assertRaises(ValueError) as opt_err:
             Domain._create_extent_dict(test[3])
-=======
-
-        try:
-            test = Domain._create_extent_dict(test[2])
-        except ValueError as opt_err:
-            self.assertEquals(opt_err.message, '<extent_dict> must contains exactly 2 parameters '
-                                               '("-te" or "-lle") and ("-ts" or "-tr")')
-
-        try:
-            test = Domain._create_extent_dict(test[3])
-        except ValueError as opt_err:
->>>>>>> c31ee853
             self.assertEquals(opt_err.message, '<extent_dict> must contains exactly 2 parameters '
                                                '("-te" or "-lle") and ("-ts" or "-tr")')
 
@@ -539,7 +370,6 @@
         self.assertLess(result[2], result[3])
         self.assertEqual(result, (25.0, 34.980000000000004, 70.004000000000005, 72.0))
 
-<<<<<<< HEAD
     def test_get_pixelsize_meters(self):
         d = Domain(4326, "-te 25 70 35 72 -ts 500 500")
         x, y = d.get_pixelsize_meters()
@@ -549,13 +379,6 @@
         x, y = d.get_pixelsize_meters()
         self.assertEqual(int(x), 500)
         self.assertEqual(int(y), 500)
-=======
-        try:
-            result = Domain._transform_ts(4.0, 1.3, [5.0, 0.005])
-        except ValueError as param_err:
-            self.assertEqual(param_err.message,
-                             '"-tr" is too large. width is 4.0, height is 1.3 ')
->>>>>>> c31ee853
 
     def test_get_geotransform(self):
         input_1 = {'te': [25.0, 70.0, 35.0, 72.0], 'ts': [500.0, 500.0]}
