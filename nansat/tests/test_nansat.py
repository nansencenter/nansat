--- conflicted
+++ resolved
@@ -760,29 +760,23 @@
         self.assertEqual(ext, (10, 20, 50, 60))
         self.assertEqual(type(n1[1]), np.ndarray)
 
-<<<<<<< HEAD
     def test_crop_complex(self):
         n1 = Nansat(self.test_file_complex, logLevel=40)
-        st, ext = n1.crop(10, 20, 50, 60)
-
-        self.assertEqual(st, 0)
+        ext = n1.crop(10, 20, 50, 60)
+
         self.assertEqual(n1.shape(), (60, 50))
         self.assertEqual(ext, (10, 20, 50, 60))
         self.assertEqual(type(n1[1]), np.ndarray)
 
     def test_crop_no_gcps_arctic(self):
         n1 = Nansat(self.test_file_arctic, logLevel=40)
-        st, ext = n1.crop(10, 20, 50, 60)
-
-        self.assertEqual(st, 0)
+        ext = n1.crop(10, 20, 50, 60)
+
         self.assertEqual(n1.shape(), (60, 50))
         self.assertEqual(ext, (10, 20, 50, 60))
         self.assertEqual(type(n1[1]), np.ndarray)
 
-    def test_crop_lonlat_lims(self):
-=======
     def test_crop_lonlat(self):
->>>>>>> 360fe6ba
         n1 = Nansat(self.test_file_gcps, logLevel=40)
         ext = n1.crop_lonlat([28, 29], [70.5, 71])
 
