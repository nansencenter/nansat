--- conflicted
+++ resolved
@@ -609,8 +609,6 @@
             self.assertEqual(w[0].category, NansatFutureWarning)
         self.assertTrue(mock_VRT.create_bands.called_once)
 
-<<<<<<< HEAD
-=======
     def test_transform_coordinates_list(self):
         src_srs = NSR()
         dst_srs = NSR(str('+proj=stere'))
@@ -653,7 +651,5 @@
         self.assertEqual(vrt1.dataset.GetGCPs()[-1].GCPX, 1082008.9593705384)
         self.assertEqual(vrt1.dataset.GetGCPs()[-1].GCPY, 4320951.334629638)
 
->>>>>>> 5c9769dd
-
 if __name__ == "__main__":
     unittest.main()