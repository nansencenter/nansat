--- conflicted
+++ resolved
@@ -451,7 +451,7 @@
             self.assertIn('AREA_OR_POINT', vrt.dataset.GetMetadata())
 
     def test_init_from_old__gdal_dataset2(self):
-        ds = gdal.Open(os.path.join(ntd.test_data_path, 'gcps.tif'))
+        ds = gdal.Open(self.test_file_gcps)
         with warnings.catch_warnings(record=True) as w:
             vrt = VRT(ds)
             self.assertEqual(w[0].category, NansatFutureWarning)
@@ -558,7 +558,6 @@
         self.assertFalse(data is None)
         self.assertTrue(np.all(data == array))
 
-<<<<<<< HEAD
     def test_filename_warning(self):
         vrt = VRT()
         with warnings.catch_warnings(record=True) as w:
@@ -582,7 +581,7 @@
         self.assertEqual(vrt1, vrt2)
 
     def test_transform_points(self):
-        ds = gdal.Open(os.path.join(ntd.test_data_path, 'gcps.tif'))
+        ds = gdal.Open(self.test_file_gcps)
         vrt1 = VRT.from_gdal_dataset(ds, metadata=ds.GetMetadata())
         vrt1.tps = True
         lon, lat = vrt1.transform_points([1, 2, 3], [4, 5, 6])
@@ -601,13 +600,6 @@
         self.assertTrue(filename2.endswith('.smth'))
         self.assertTrue(os.path.exists(filename3))
 
-=======
-    def test_property_fileName(self):
-        vrt = VRT()
-        with warnings.catch_warnings(record=True) as w:
-            fn = vrt.fileName
-            self.assertEqual(w[0].category, NansatFutureWarning)
-
     @patch.object(VRT, 'create_bands')
     def test_obsolete_create_bands(self, mock_VRT):
         vrt = VRT()
@@ -615,7 +607,7 @@
             vrt._create_bands({})
             self.assertEqual(w[0].category, NansatFutureWarning)
         self.assertTrue(mock_VRT.create_bands.called_once)
->>>>>>> 77321c0e
+
 
 if __name__ == "__main__":
     unittest.main()