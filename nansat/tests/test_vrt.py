--- conflicted
+++ resolved
@@ -13,7 +13,6 @@
 
 from __future__ import absolute_import, unicode_literals
 import unittest
-
 import logging
 import os
 import sys
@@ -26,11 +25,8 @@
 import numpy as np
 import gdal
 import pythesint as pti
-<<<<<<< HEAD
-=======
 
 from nansat.node import Node
->>>>>>> 36cf71f7
 from nansat.vrt import VRT
 from . import nansat_test_data as ntd
 
@@ -39,20 +35,13 @@
     def setUp(self):
         self.test_file_gcps = os.path.join(ntd.test_data_path, 'gcps.tif')
         self.test_file_arctic = os.path.join(ntd.test_data_path, 'arctic.nc')
-<<<<<<< HEAD
+        self.test_file_complex = os.path.join(ntd.test_data_path, 'complex.nc')
+
         self.nsr_wkt = ('GEOGCS["WGS 84",DATUM["WGS_1984",SPHEROID["WGS 84",'
                         '6378137,298.257223563,AUTHORITY["EPSG","7030"]],AUT'
                         'HORITY["EPSG","6326"]],PRIMEM["Greenwich",0,AUTHORI'
                         'TY["EPSG","8901"]],UNIT["degree",0.0174532925199433'
                         ',AUTHORITY["EPSG","9122"]],AUTHORITY["EPSG","4326"]]')
-=======
-        self.test_file_complex = os.path.join(ntd.test_data_path, 'complex.nc')
-        self.nsr_wkt =  ('GEOGCS["WGS 84",DATUM["WGS_1984",SPHEROID["WGS 84",'
-                         '6378137,298.257223563,AUTHORITY["EPSG","7030"]],AUT'
-                         'HORITY["EPSG","6326"]],PRIMEM["Greenwich",0,AUTHORI'
-                         'TY["EPSG","8901"]],UNIT["degree",0.0174532925199433'
-                         ',AUTHORITY["EPSG","9122"]],AUTHORITY["EPSG","4326"]]')
->>>>>>> 36cf71f7
 
     @patch.object(VRT, '_make_filename', return_value='/vsimem/filename.vrt')
     def test_init(self, _make_filename_mock):
@@ -171,14 +160,9 @@
         root = tree.getroot()
 
         self.assertEqual(root.tag, 'VRTDataset')
-<<<<<<< HEAD
         self.assertIn('rasterXSize', list(root.keys()))
         self.assertIn('rasterYSize', list(root.keys()))
 
-=======
-        self.assertIn('rasterXSize', root.keys())
-        self.assertIn('rasterYSize', root.keys())
->>>>>>> 36cf71f7
         self.assertEqual([e.tag for e in root], ['Metadata', 'VRTRasterBand'])
 
     def test_create_band(self):
