--- conflicted
+++ resolved
@@ -141,69 +141,7 @@
 
     def __init__(self, srs=None, ext=None, ds=None, lon=None,
                  lat=None, name='', logLevel=None):
-<<<<<<< HEAD
-        """Create Domain from GDALDataset or string options or lat/lon grids
-
-        d = Domain(srs, ext)
-            Size, extent and spatial reference is given by strings
-        d = Domain(ds=GDALDataset):
-            Size, extent and spatial reference is copied from input
-            GDAL dataset
-        d = Domain(srs, ds=GDALDataset):
-            Spatial reference is given by srs, but size and extent is
-            determined
-            from input GDAL dataset
-        d = Domain(lon=lonGrid, lat=latGrid)
-            Size, extent and spatial reference is given by two grids
-
-        Parameters
-        ----------
-        srs : PROJ4 or EPSG or WKT or NSR or osr.SpatialReference()
-            Input parameter for nansat.NSR()
-        ext : string
-            some gdalwarp options + additional options
-            [http://www.gdal.org/gdalwarp.html]
-            Specifies extent, resolution / size
-            Available options: (('-te' or '-lle') and ('-tr' or '-ts'))
-            (e.g. '-lle -10 30 55 60 -ts 1000 1000' or
-            '-te 100 2000 300 10000 -tr 300 200')
-            -tr resolutionx resolutiony
-            -ts sizex sizey
-            -te xmin ymin xmax ymax
-            -lle lonmin latmin lonmax latmax
-        ds : GDAL dataset
-        lat : Numpy array
-            Grid with latitudes
-        lon : Numpy array
-            Grid with longitudes
-        name : string, optional
-            Name to be added to the Domain object
-        logLevel : int, optional
-            level of logging
-
-        Raises
-        -------
-        NansatProjectionError : occurs when Projection() is empty
-            despite it is required for creating extentDic.
-        ValueError : occurs when the arguments are incorrect
-
-        Modifies
-        ---------
-        self.vrt.datasetset : dataset in memory
-            dataset is created based on the input arguments
-
-        See Also
-        ---------
-        Nansat.reproject()
-        [http://www.gdal.org/gdalwarp.html]
-        [http://trac.osgeo.org/proj/]
-        [http://spatialreference.org/]
-        [http://www.gdal.org/ogr/osr_tutorial.html]
-
-        """
-=======
         """Create Domain from GDALDataset or string options or lat/lon grids"""
->>>>>>> fb1f5de9
         # set default attributes
         self.logger = add_logger('Nansat', logLevel)
         self.name = name
