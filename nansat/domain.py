--- conflicted
+++ resolved
@@ -455,14 +455,9 @@
         if hasattr(self.vrt, 'geolocation') and len(self.vrt.geolocation.data) > 0:
             # if the vrt dataset has geolocationArray
             # read lon,lat grids from geolocationArray
-<<<<<<< HEAD
-            lon_grid, lat_grid = self.vrt.geolocationArray.get_geolocation_grids()
+            # TODO: lat, lon name convention
+            lon_grid, lat_grid = self.vrt.geolocation.get_geolocation_grids()
             lon_arr, lat_arr = lon_grid[y_grid, x_grid], lat_grid[y_grid, x_grid]
-=======
-            # TODO: lat, lon name convention
-            lon, lat = self.vrt.geolocation.get_geolocation_grids()
-            longitude, latitude = lon[Ym, Xm], lat[Ym, Xm]
->>>>>>> f71400ca
         else:
             # generate lon,lat grids using GDAL Transformer
             lon_vec, lat_vec = self.transform_points(x_grid.flatten(), y_grid.flatten(), dstSRS=dst_srs)
