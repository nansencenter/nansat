--- conflicted
+++ resolved
@@ -34,7 +34,7 @@
 from nansat.tools import OptionError, ProjectionError
 from nansat.nsr import NSR
 from nansat.vrt import VRT
-
+    
 
 class Domain(object):
     """Container for geographical reference of a raster
@@ -208,37 +208,6 @@
 
         self.logger.debug('vrt.dataset: %s' % str(self.vrt.dataset))
 
-<<<<<<< HEAD
-=======
-    # TODO: Back later
-    def repr_beta(self):
-        separator = '-' * 40
-        corners_temp = '\t (%6.2f, %6.2f)  (%6.2f, %6.2f)'
-        template = '''
-        Domain:[{x_size} x {y_size}]
-        {separator}
-        Projection:
-        {projection}
-        {separator}
-        Corners (lon, lat):
-        {top_corners}
-        {bottom_corners}
-        '''
-
-        try:
-            corners = self.get_corners()
-            # TODO: Where is not going to be an exception
-        except Exception as e:
-            self.logger.error('Cannot read projection from source! '
-                              'Exception is: %s' % e.message)
-        x_size, y_size = self.shape()[::-1]
-        up_corners = corners_temp % (corners[0][0], corners[1][0], corners[0][2], corners[1][2])
-        down_corners = corners_temp % (corners[0][1], corners[1][1], corners[0][3], corners[1][3])
-        return template.format(separator=separator, x_size=x_size, y_size=y_size,
-                               top_corners=up_corners, bottom_corners=down_corners,
-                               projection=NSR(self.vrt.get_projection()).ExportToPrettyWkt(1))
-
->>>>>>> a3b6de85
     def __repr__(self):
         """Creates string with basic info about the Domain object
 
@@ -808,14 +777,8 @@
         X, Y : lists
             X and Y coordinates in lon/lat or pixel/line coordinate system
 
-<<<<<<< HEAD
         """
         return self.vrt.transform_points(colVector, rowVector, DstToSrc, dstSRS=dstSRS)
-=======
-        '''
-        return self.vrt.transform_points(colVector, rowVector,
-                                         DstToSrc, dst_srs=dstSRS)
->>>>>>> a3b6de85
 
     def azimuth_y(self, reductionFactor=1):
         """Calculate the angle of each pixel position vector with respect to
