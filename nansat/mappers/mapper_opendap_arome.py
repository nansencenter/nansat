--- conflicted
+++ resolved
@@ -46,15 +46,11 @@
         self.dataset.SetMetadataItem('platform', json.dumps(ee))
         self.dataset.SetMetadataItem('Data Center', 'NO/MET')
         self.dataset.SetMetadataItem('Entry Title', str(ds.getncattr('title')))
-<<<<<<< HEAD
-        self.dataset.SetMetadataItem('summary', str(ds.getncattr('summary')))
-=======
         try:
             # Skip the field if summary is missing in the ds
             self.dataset.SetMetadataItem('summary', str(ds.getncattr('summary')))
         except AttributeError:
             pass
->>>>>>> 389632b3
 
     @staticmethod
     def get_date(filename):
