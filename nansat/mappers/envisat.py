--- conflicted
+++ resolved
@@ -15,17 +15,11 @@
 else:
     IMPORT_SCIPY = True
 
-<<<<<<< HEAD
-from nansat.vrt import VRT, GeolocationArray
-from nansat.tools import gdal, ogr
-
-from nansat.exceptions import WrongMapperError, NansatReadError
-=======
 from nansat.vrt import VRT
 from nansat.geolocation import Geolocation
-from nansat.tools import gdal, ogr, WrongMapperError, NansatReadError
->>>>>>> 15b79b33
-
+from nansat.tools import gdal, ogr
+
+from nansat.exceptions import WrongMapperError, NansatReadError
 
 class Envisat(object):
     """Methods/data shared between Envisat mappers
