--- conflicted
+++ resolved
@@ -1718,15 +1718,9 @@
 
 
     def get_transect(self, points=None, bandList=[1], latlon=True,
-<<<<<<< HEAD
                            returnOGR=False, layerNum=0,
                            smoothRadius=0, smoothAlg=0, transect=True,
-                           **kwargs):
-=======
-                     transect=True, returnOGR=False, layerNum=0,
-                     smoothRadius=0, smoothAlg=0, onlypixline=False,
-                     **kwargs):
->>>>>>> 9057a2f2
+                           onlypixline=False, **kwargs):
 
         '''Get transect from two poins and retun the values by numpy array
 
@@ -1815,7 +1809,6 @@
             points = []
             oneLine = []
 
-<<<<<<< HEAD
             for i in range(len(browser.coordinates)):
                 transect = browser.connect[i]
                 if transect:
@@ -1832,7 +1825,7 @@
                         oneLine.append(oneLine[-1])
                     points.append(oneLine)
         pixlinCoordDic = {}
-
+        gpiDic = {}
         for i, iShape in enumerate (points):
             pixlinCoord = np.array([[], []])
             for j in range(len(iShape) - 1):
@@ -1868,57 +1861,19 @@
                                         [pixVector, linVector],
                                         axis=1)
             pixlinCoordDic['shape%d' %i] = pixlinCoord
-=======
-        pixlinCoord = np.array([[], []])
-        for iPoint in range(len(points)):
-            # if one point is given
-            if type(points[iPoint]) != tuple:
-                point0 = (points[0], points[1])
-                point1 = (points[0], points[1])
-            # if we want points ...
-            elif not transect:
-                point0 = (points[iPoint][0], points[iPoint][1])
-                point1 = (points[iPoint][0], points[iPoint][1])
-            # if we want a transect ...
-            else:
-                try:
-                    point0 = points[iPoint]
-                    point1 = points[iPoint + 1]
-                except:
-                    break
-            # if points in degree, convert them into pix/lin
-            if latlon:
-                pix, lin = self.transform_points([point0[0], point1[0]],
-                                                 [point0[1], point1[1]],
-                                                 DstToSrc=1)
-                point0 = (pix[0], lin[0])
-                point1 = (pix[1], lin[1])
-            # compute Euclidean distance between point0 and point1
-            length = int(np.hypot(point0[0] - point1[0],
-                                  point0[1] - point1[1]))
-            # if a point is given
-            if length == 0:
-                length = 1
-            # get sequential coordinates on pix/lin between two points
-            pixVector = list(np.linspace(point0[0],
-                                         point1[0],
-                                         length).astype(int))
-            linVector = list(np.linspace(point0[1],
-                                         point1[1],
-                                         length).astype(int))
-            pixlinCoord = np.append(pixlinCoord,
-                                    [pixVector, linVector],
-                                    axis=1)
-
-        # truncate out-of-image points
-        gpi = ((pixlinCoord[0] >= 0) *
-               (pixlinCoord[1] >= 0) *
-               (pixlinCoord[0] < self.vrt.dataset.RasterXSize) *
-               (pixlinCoord[1] < self.vrt.dataset.RasterYSize))
+
+            # truncate out-of-image points
+            gpiDic['shape%d' %i] = ((pixlinCoordDic['shape%d' %i][0] >= 0) *
+                                    (pixlinCoordDic['shape%d' %i][1] >= 0) *
+                                    (pixlinCoordDic['shape%d' %i][0] <
+                                     self.vrt.dataset.RasterXSize) *
+                                    (pixlinCoordDic['shape%d' %i][1] <
+                                     self.vrt.dataset.RasterYSize))
 
         if onlypixline:
-            return pixlinCoord[:, gpi]
->>>>>>> 9057a2f2
+            for iKey, iPixlinCoord in pixlinCoordDic.iteritems():
+                pixlinCoordDic[iKey] = iPixlinCoord[:, gpiDic[iKey]]
+            return pixlinCoordDic
 
         if smoothRadius:
             pixlinCoordSmoothDic = {}
@@ -1937,10 +1892,11 @@
                        (pixlinCoordSmoothDic[iShapeKey+'_1'][1] < self.vrt.dataset.RasterYSize))
                 pixlinCoordSmoothDic[iShapeKey+'_0'] = pixlinCoordSmoothDic[iShapeKey+'_0'][:, gpi]
                 pixlinCoordSmoothDic[iShapeKey+'_1'] = pixlinCoordSmoothDic[iShapeKey+'_1'][:, gpi]
-                pixlinCoordDic[iShapeKey] = pixlinCoordDic[iShapeKey][:, gpi]
+
+        for iKey, iPixlinCoord in pixlinCoordDic.iteritems():
+            pixlinCoordDic[iKey] = iPixlinCoord[:, gpiDic[iKey]]
 
         # convert pix/lin into lon/lat
-<<<<<<< HEAD
         vectorsDict = {}
         for iShapeKey, iShapePoints in pixlinCoordDic.items():
             lonVector, latVector = self.transform_points(iShapePoints[0],
@@ -1948,11 +1904,6 @@
                                                          DstToSrc=0)
             vectorsDict[iShapeKey] = {'longitude': lonVector,
                                       'latitude': latVector}
-=======
-        lonVector, latVector = self.transform_points(pixlinCoord[0],
-                                                     pixlinCoord[1],
-                                                     DstToSrc=0)
->>>>>>> 9057a2f2
 
         # if smoothRadius, create a mask to extract circular area
         # from a box area
@@ -1972,7 +1923,6 @@
             if data is None:
                 data = self[iBand]
             # extract values
-<<<<<<< HEAD
             for iShapeKey, iShapePoints in pixlinCoordDic.items():
                 if smoothRadius:
                     transect0 = []
@@ -1981,7 +1931,8 @@
                         pixlinCoordSmoothDic[iShapeKey+'_1'][1],
                         pixlinCoordSmoothDic[iShapeKey+'_0'][0],
                         pixlinCoordSmoothDic[iShapeKey+'_1'][0]):
-                        subdata = data[int(xmin):int(xmax + 1), int(ymin):int(ymax + 1)]
+                        subdata = data[int(xmin):int(xmax + 1),
+                                       int(ymin):int(ymax + 1)]
                         transect0.append(smooth_function(subdata[mask]))
                     tmpDic[iShapeKey] = transect0
                 else:
@@ -1989,21 +1940,6 @@
                                              list(iShapePoints[0])].tolist()
             #transectDict['band%d' %iBand]= tmpDic
             transectDict[str(iBand)+':'+bandNameDict[iBand]] = tmpDic
-=======
-            if smoothRadius:
-                transect0 = []
-                for xmin, xmax, ymin, ymax in zip(
-                        pixlinCoord0[1], pixlinCoord1[1],
-                        pixlinCoord0[0], pixlinCoord1[0]):
-                    subdata = data[int(xmin):int(xmax + 1),
-                                   int(ymin):int(ymax + 1)]
-                    transect0.append(smooth_function(subdata[mask]))
-                transect.append(transect0)
-            else:
-                transect.append(data[list(pixlinCoord[1]),
-                                     list(pixlinCoord[0])].tolist())
-
->>>>>>> 9057a2f2
             data = None
 
         if returnOGR:
@@ -2023,12 +1959,15 @@
             for iShape, iCoords in pixlinCoordDic.items():
                 pixel = np.append(pixel, iCoords[0])
                 line =  np.append(line, iCoords[1])
-                longitude = np.append(longitude, vectorsDict[iShape]['longitude'])
-                latitude =  np.append(latitude, vectorsDict[iShape]['latitude'])
+                longitude = np.append(longitude,
+                                      vectorsDict[iShape]['longitude'])
+                latitude =  np.append(latitude,
+                                      vectorsDict[iShape]['latitude'])
                 for iBand in transectDict.keys():
                     if not (iBand in transect.keys()):
                         transect[iBand] = np.array([])
-                    transect[iBand] = np.append(transect[iBand], transectDict[iBand][iShape])
+                    transect[iBand] = np.append(transect[iBand],
+                                                transectDict[iBand][iShape])
 
             fieldValues = np.zeros(len(line), dtype={'names': names,
                                                      'formats': formats})
@@ -2041,12 +1980,8 @@
             # Create Nansatshape object
             NansatOGR = Nansatshape(srs=NSR(self.vrt.get_projection()))
             # Set features and geometries into the Nansatshape
-<<<<<<< HEAD
-            NansatOGR.add_features(coordinates=np.array([longitude, latitude]),
-=======
             NansatOGR.add_features(coordinates=np.array([lonVector,
                                                          latVector]),
->>>>>>> 9057a2f2
                                    values=fieldValues)
             # Return Nansatshape object
             return NansatOGR
