# Name:  nansat.py
# Purpose: Container of Nansat class
# Authors:      Asuka Yamakawa, Anton Korosov, Knut-Frode Dagestad,
#               Morten W. Hansen, Alexander Myasoyedov,
#               Dmitry Petrenko, Evgeny Morozov
# Created:      29.06.2011
# Copyright:    (c) NERSC 2011 - 2013
# Licence:
# This file is part of NANSAT.
# NANSAT is free software: you can redistribute it and/or modify
# it under the terms of the GNU General Public License as published by
# the Free Software Foundation, version 3 of the License.
# http://www.gnu.org/licenses/gpl-3.0.html
# This program is distributed in the hope that it will be useful,
# but WITHOUT ANY WARRANTY without even the implied warranty of
# MERCHANTABILITY or FITNESS FOR A PARTICULAR PURPOSE.
from __future__ import absolute_import
import os
import glob
import sys
import tempfile
import datetime
import pkgutil
import warnings

import numpy as np
from numpy import nanmedian
from numpy.lib.recfunctions import append_fields

from netCDF4 import Dataset

from nansat.nsr import NSR
<<<<<<< HEAD
from nansat import Domain
=======
from nansat.domain import Domain
from nansat.exporter import Exporter
>>>>>>> 36cf71f7
from nansat.figure import Figure
from nansat.vrt import VRT
from nansat.geolocation import Geolocation
from nansat.tools import add_logger, gdal
from nansat.tools import OptionError, WrongMapperError, NansatReadError, GDALError
from nansat.tools import parse_time, test_openable, NansatFutureWarning
from nansat.node import Node
from nansat.pointbrowser import PointBrowser

import collections
if hasattr(collections, 'OrderedDict'):
    from collections import OrderedDict
else:
    from ordereddict import OrderedDict

# container for all mappers
nansatMappers = None


class Nansat(Domain, Exporter):
    """
    Container for geospatial data. Performs all high-level operations.

    n = Nansat(filename) opens the file with satellite or model data for
    reading, adds scientific metadata to bands, and prepares the data for
    further handling.

    Parameters
    -----------
    filename : str
        uri of the input file or OpeNDAP datastream
    mapper : str
        name of the mapper from nansat/mappers dir. E.g.
        'sentinel1_l1', 'asar', 'hirlam', 'meris_l1', 'meris_l2', etc.
    log_level : int
        Level of logging. See: http://docs.python.org/howto/logging.html
    kwargs : additional arguments for mappers

    Examples
    --------
    # Open file for reading. Opening is lazy operation - no data is read at this
    # point, only metadata that describes the dataset and bands
    >>> n = Nansat(filename)

    # Fetch data from Nansat object from the first band
    >>> a = n[1]

    Notes
    -----
    The instance of Nansat class (the object <n>) contains information
    about geographical reference of the data (e.g raster size, pixel
    resolution, type of projection, etc) and about bands with values of
    geophysical variables (e.g. water leaving radiance, normalized radar
    cross section, chlrophyll concentraion, etc). The object <n> has methods
    for high-level operations with data. E.g.:
    * reading data from file (Nansat.__getitem__);
    * visualization (Nansat.write_figure);
    * changing geographical reference (Nansat.reproject);
    * exporting (Nansat.export)
    * and much more...

    Nansat inherits from Domain (container of geo-reference information)
    Nansat uses instance of VRT (wraper around GDAL VRT-files)
    Nansat uses instance of Figure (collection of methods for visualization)

    """

    INIT_FILENAME_WARNING = ('Nansat(fileName=...) will be disabled in Nansat 1.1. '
                             'Use Nansat(filename).')
    INIT_MAPPER_WARNING = ('Nansat(mapperName=...) will be disabled in Nansat 1.1. '
                           'Use Nansat(mapper=...)')
    INIT_DOMAIN_WARNING = ('Nansat(domain=...) will be disabled in Nansat 1.1. '
                           'Use Nansat.from_domain(domain)')
    INIT_LOG_WARNING = ('Nansat(logLevel=...) will be disabled in Nansat 1.1. '
                        'Use Nansat(log_level)')
    INIT_RESAMPLEALG_WARNING = ('Nansat.method(eResampleAlg=...) will be disabled in Nansat 1.1. '
                                'Use Nansat.method(resample_alg=)')
    INIT_BANDID_WARNING = ('Nansat.method(bandID=...) will be disabled in Nansat 1.1. '
                           'Use Nansat.method(band_id=...)')
    INIT_DSTDOMAIN_WARNING = ('Nansat.method(dstDomain=...) will be disabled in Nansat 1.1. '
                           'Use Nansat.method(dst_domain=...)')
    INIT_GETBANDNUMBER_WARNING = ('Nansat._get_band_number() will be disabled in Nansat 1.1. '
                           'Use Nansat.get_band_number()')
    FILL_VALUE = 9.96921e+36
    ALT_FILL_VALUE = -10000.

    # instance attributes
    logger = None
    filename = None
    name = None
    path = None
    vrt = None
    mapper = None

    @classmethod
    def from_domain(cls, domain, array=None, parameters=None, log_level=30):
        """
        Create Nansat object from input Domain [and array with data]

        Parameters
        ----------
        domain : Domain
            Defines spatial reference system and geographical extent.
        array : numpy NDarray
            Data for the first band. Shape must correspond to shape of <domain>
        parameters : dict
            Metadata for the first band. May contain 'name', 'wkv' and other keys.
        log_level : int
            Level of logging.

        """
        n = cls.__new__(cls)
        n._init_from_domain(domain, array, parameters, log_level)
        return n

    def __init__(self, filename='', fileName='', mapper='', mapperName='', domain=None,
                 array=None, parameters=None, log_level=30, logLevel=None, **kwargs):
        """Create Nansat object

        Modifies
        --------
        self.mapper : str
            name of the used mapper
        self.filename : file name
            set file name given by the argument
        self.vrt : VRT
            Wrapper around VRT file and GDAL dataset with satellite raster data
        self.logger : logging.Logger
            logger for output debugging info
        self.name : str
            name of object (for writing KML)
        self.path : str
            path to input file

        """
        if filename == '' and fileName != '':
            warnings.warn(self.INIT_FILENAME_WARNING, NansatFutureWarning)
            filename = fileName
        if mapperName != '':
            warnings.warn(self.INIT_MAPPER_WARNING, NansatFutureWarning)
            mapper = mapperName
        if logLevel is not None:
            warnings.warn(self.INIT_LOG_WARNING, NansatFutureWarning)
            log_level = logLevel
        if domain is not None or array is not None:
            warnings.warn(self.INIT_DOMAIN_WARNING, NansatFutureWarning)
            self._init_from_domain(domain, array, parameters)
            return

        if filename == '':
            raise OptionError('Nansat is called without valid parameters! Use: Nansat(filename)')

        self._init_empty(filename, log_level)
        # Create VRT object with mapping of variables
        self.vrt = self._get_mapper(mapper, **kwargs)

    def __getitem__(self, band_id):
        """ Returns the band as a NumPy array, by overloading []

        Parameters
        -----------
        band_id : int or str
            If int, array from band with number <band_id> is returned
            If string, array from band with metadata 'name' equal to
            <band_id> is returned

        Returns
        --------
        a : NumPy array

        Examples
        --------
        >>> a = n[1]
        >>> a = n['some_band_name']

        """
        # get band
        band = self.get_GDALRasterBand(band_id)
        # get expression from metadata
        expression = band.GetMetadata().get('expression', '')
        # get data
        band_data = band.ReadAsArray()
        # TODO: Fail tests with get item
        if band_data is None:
            raise GDALError('Cannot read array from band %s' % str(band_data))

        # execute expression if any
        if expression != '':
            band_data = eval(expression)

        all_float_flag = band_data.dtype.char in np.typecodes['AllFloat']
        # Set invalid and missing data to np.nan (for floats only)
        if '_FillValue' in band.GetMetadata() and all_float_flag:
            band_data = self._fill_with_nan(band, band_data)

        # replace infs with np.NAN
        if np.size(np.where(np.isinf(band_data))) > 0:
            band_data[np.isinf(band_data)] = np.nan

        # erase out-of-swath pixels with np.Nan (if not integer)
        if self.has_band('swathmask') and all_float_flag:
            swathmask = self.get_GDALRasterBand('swathmask').ReadAsArray()
            band_data[swathmask == 0] = np.nan

        return band_data

    def __repr__(self):
        """Creates string with basic info about the Nansat object"""
        out_str = '{separator}{filename}{separator}Mapper: {mapper}{bands}{separator}{domain}'
        return out_str.format(separator=self.OUTPUT_SEPARATOR, filename=self.filename,
                              bands=self.list_bands(False), mapper=self.mapper,
                              domain=Domain.__repr__(self))

    def _init_empty(self, filename, log_level):
        """Init empty Nansat object

        Parameters
        ----------
        filename : str
            Name of input file.
        log_level : int
            Level of logging verbosity.

        Modifies
        --------
            self.logger
                adds logging.Logger
            self.filename
                adds full path to input file
            self.name
                adds name of file
            self.path
                adds path to file

        """
        # create logger
        self.logger = add_logger('Nansat', log_level)
        # set input file name
        self.filename = filename
        # name, for compatibility with some Domain methods
        self.name = os.path.basename(filename)
        self.path = os.path.dirname(filename)

    def _init_from_domain(self, domain, array=None, parameters=None, log_level=30):
        """Init Nansat object from input Domain and optionally array with band values

        Parameters
        ----------
        domain : Domain
            Defines spatial reference system and geographical extent.
        array : numpy NDarray
            Data for the first band. Shape must correspond to shape of <domain>
        parameters : dict
            Metadata for the first band. May contain 'name', 'wkv' and other keys.
        log_level : int
            Level of logging.

        """
        self._init_empty('', log_level)
        self.vrt = VRT.from_gdal_dataset(domain.vrt.dataset)
        self.mapper = ''
        if array is not None:
            self.add_band(array=array, parameters=parameters)

    # TODO: Test _fill_with_nan
    def _fill_with_nan(self, band, band_data):
        fill_value = float(band.GetMetadata()['_FillValue'])
        band_data[band_data == fill_value] = np.nan
        # quick hack to avoid problem with wrong _FillValue - see issue
        # #123
        if fill_value == self.FILL_VALUE:
            band_data[band_data == self.ALT_FILL_VALUE] = np.nan

        return band_data


    def add_band(self, array, parameters=None, nomem=False):
        """Add band from the array to self.vrt

        Create VRT object which contains VRT and RAW binary file and append it
        to self.vrt.band_vrts

        Parameters
        -----------
        array : ndarray
            band data
        parameters : dictionary
            band metadata: wkv, name, etc. (or for several bands)
        nomem : boolean, saves the vrt to a tempfile if nomem is True

        Modifies
        ---------
        Creates VRT object with VRT-file and RAW-file
        Adds band to the self.vrt

        Examples
        --------
        # add new band from numpy array <a> with metadata <p> in memory
        # Shape of a should be equal to the shape of <n>
        >>> n.add_band(a, p)

        # add new band from an array <a> with metadata <p> but keep it
        # temporarli on disk intead of memory
        >>> n.add_band(a, p, nomem=True)

        """
        self.add_bands([array], [parameters], nomem)

    def add_bands(self, arrays, parameters=None, nomem=False):
        """Add band from the array to self.vrt

        Create VRT object which contains VRT and RAW binary file and append it
        to self.vrt.band_vrts

        Parameters
        -----------
        arrays : list of numpy.ndarrays
            data for several bands
        parameters : list of dictionaries
            band destination metadata: wkv, name, etc.
        nomem : boolean, saves the vrt to a tempfile if nomem is True

        Modifies
        ---------
        Creates VRT object with VRT-file and RAW-file
        Adds bands to the self.vrt

        Examples
        --------
        # add two new bands from numpy arrays <a1> and <a2> with metadata in
        # <p1> and <p2>
        >>> n.add_bands([a1, a2], [p1, p2])

        """
        # replace empty parameters with list of empty dictionaries
        if parameters is None:
            parameters = [{}] * len(arrays)

        self.vrt = self.vrt.get_super_vrt()

        # create VRTs from arrays and generate band_metadata
        band_metadata = []
        for array, parameter in zip(arrays, parameters):
            vrt = VRT.from_array(array, nomem=nomem)
            band_metadata.append({
                'src': {'SourceFilename': vrt.filename, 'SourceBand': 1},
                'dst': parameter
                })
            self.vrt.band_vrts[vrt.filename] = vrt

        band_name = self.vrt.create_bands(band_metadata)

    def bands(self):
        """ Make a dictionary with all metadata from all bands

        Returns
        --------
        b : dictionary
            key = N, value = dict with all band metadata

        """
        band_metadata = {}
        for band_num in range(self.vrt.dataset.RasterCount):
            band_metadata[band_num + 1] = self.get_metadata(band_id=band_num + 1)

        return band_metadata

    # TODO: Test has_band
    # TODO: Discus change of band to band_name
    def has_band(self, band):
        """Check if self has band with name <band>
        Parameters
        ----------
            band : str
                name or standard_name of the band to check

        Returns
        -------
            True/False if band exists or not

        """
        for band_num in self.bands():
            band_meta = self.bands()[band_num]
            if band_meta['name'] == band:
                return True
            elif 'standard_name' in band_meta and band_meta['standard_name'] == band:
                return True

    def _get_resize_shape(self, factor, width, height, dst_pixel_size):
        """Estimate new shape either from factor or destination width/height or pixel size"""
        src_shape = np.array(self.shape(), np.float)
        # estimate factor if either width or height is given and factor is not given
        if width is not None:
            factor = width / src_shape[1]
        if height is not None:
            factor = height / src_shape[0]

        # estimate factor if pixelsize is given
        if dst_pixel_size is not None:
            src_pixel_size = np.array(self.get_pixelsize_meters(), np.float)[::-1]
            factor = (src_pixel_size / float(dst_pixel_size)).mean()

        factor = float(factor)
        dst_shape = np.floor(src_shape * factor)
        self.logger.info('New shape: ({0}, {1})'.format(dst_shape[0], dst_shape[1]))
        return factor, dst_shape

    def resize(self, factor=None, width=None, height=None, pixelsize=None, resample_alg=-1,
                        eResampleAlg=None):
        '''Proportional resize of the dataset.

        The dataset is resized as (x_size*factor, y_size*factor)
        If desired width, height or pixelsize is specified,
        the scaling factor is calculated accordingly.
        If GCPs are given in a dataset, they are also rewritten.

        Parameters
        -----------
        factor : float, optional, default=1
            Scaling factor for width and height
            > 1 means increasing domain size
            < 1 means decreasing domain size
        width : int, optional
            Desired new width in pixels
        height : int, optional
            Desired new height in pixels
        pixelsize : float, optional
            Desired new pixelsize in meters (approximate).
            A factor is calculated from ratio of the
            current pixelsize to the desired pixelsize.
        resample_alg : int (GDALResampleAlg), optional
               -1 : Average (default),
                0 : NearestNeighbour
                1 : Bilinear,
                2 : Cubic,
                3 : CubicSpline,
                4 : Lancoz

        Modifies
        ---------
        self.vrt.dataset : VRT dataset of VRT object
            raster size are modified to downscaled size.
            If GCPs are given in the dataset, they are also overwritten.

        '''
        if eResampleAlg is not None:
            warnings.warn(self.INIT_RESAMPLEALG_WARNING, NansatFutureWarning)
            resample_alg = eResampleAlg

        factor, dst_shape = self._get_resize_shape(factor, width, height, pixelsize)
        if resample_alg <= 0:
            self.vrt = self.vrt.get_subsampled_vrt(dst_shape[1], dst_shape[0], resample_alg)
        else:
            # update size and GeoTranform in XML of the warped VRT object
            self.vrt = self.vrt.get_resized_vrt(dst_shape[1], dst_shape[0], resample_alg)

# TODO: move to _set_new_extent
        # resize gcps
        gcps = self.vrt.vrt.dataset.GetGCPs()
        if len(gcps) > 0:
            gcpPro = self.vrt.vrt.dataset.GetGCPProjection()
            for gcp in gcps:
                gcp.GCPPixel *= factor
                gcp.GCPLine *= factor
            self.vrt.dataset.SetGCPs(gcps, gcpPro)
            self.vrt._remove_geotransform()
        else:
            # change resultion in geotransform to keep spatial extent
            geoTransform = list(self.vrt.vrt.dataset.GetGeoTransform())
            geoTransform[1] = float(geoTransform[1])/factor
            geoTransform[5] = float(geoTransform[5])/factor
            geoTransform = map(float, geoTransform)
            self.vrt.dataset.SetGeoTransform(geoTransform)

        # set global metadata
        subMetaData = self.vrt.vrt.dataset.GetMetadata()
        subMetaData.pop('filename')
        self.set_metadata(subMetaData)

        return factor

    # TODO: Check how the get_GDALRasterBand method works with new VRT
    def get_GDALRasterBand(self, band_id=1, bandID=None):
        ''' Get a GDALRasterBand of a given Nansat object

        If str is given find corresponding band number
        If int is given check if band with this number exists.
        Get a GDALRasterBand from vrt.

        Parameters
        -----------
        band_id : serial number or string, optional (default is 1)
            if number - a band number of the band to fetch
            if string band_id = {'name': band_id}

        Returns
        --------
        GDAL RasterBand

        Example
        -------
        b = n.get_GDALRasterBand(1)
        b = n.get_GDALRasterBand('sigma0')

        '''
        if bandID is not None:
            warnings.warn(self.INIT_BANDID_WARNING, NansatFutureWarning)
            band_id = bandID

        # get band number
        bandNumber = self.get_band_number(band_id)
        # the GDAL RasterBand of the corresponding band is returned
        return self.vrt.dataset.GetRasterBand(bandNumber)

    def list_bands(self, do_print=True):
        ''' Show band information of the given Nansat object

        Show serial number, longName, name and all parameters
        for each band in the metadata of the given Nansat object.

        Parameters
        -----------
        do_print : boolean
            print on screen?

        Returns
        --------
        outString : String
            formatted string with bands info

        '''
        # get dictionary of bands metadata
        bands = self.bands()
        outString = ''

        for b in bands:
            # print band number, name
            outString += 'Band : %d %s\n' % (b, bands[b].get('name', ''))
            # print band metadata
            for i in bands[b]:
                outString += '  %s: %s\n' % (i, bands[b][i])
        if do_print:
            # print to screeen
            print(outString)
        else:
            return outString

    def reproject(self, dst_domain=None, dstDomain=None, resample_alg=0, eResampleAlg=None,
                    block_size=None, tps=None, skip_gcps=1, addmask=True,
                  **kwargs):
        """
        Change projection of the object based on the given Domain

        Create superVRT from self.vrt with AutoCreateWarpedVRT() using
        projection from the dst_domain.
        Modify XML content of the warped vrt using the Domain parameters.
        Generate warpedVRT and replace self.vrt with warpedVRT.
        If current object spans from 0 to 360 and dst_domain is west of 0,
        the object is shifted by 180 westwards.

        Parameters
        -----------
        dst_domain : domain
            destination Domain where projection and resolution are set
        resample_alg : int (GDALResampleAlg)
            0 : NearestNeighbour
            1 : Bilinear
            2 : Cubic,
            3 : CubicSpline
            4 : Lancoz
        block_size : int
            size of blocks for resampling. Large value decrease speed
            but increase accuracy at the edge
        tps : bool
            Apply Thin Spline Transformation if source or destination has GCPs
            Usage of TPS can also be triggered by setting self.vrt.tps=True
            before calling to reproject.
            This options has priority over self.vrt.tps
        skip_gcps : int
            Using TPS can be very slow if the number of GCPs are large.
            If this parameter is given, only every [skip_gcp] GCP is used,
            improving calculation time at the cost of accuracy.
            If not given explicitly, 'skip_gcps' is fetched from the
            metadata of self, or from dst_domain (as set by mapper or user).
            [defaults to 1 if not specified, i.e. using all GCPs]
        addmask : bool
            If True, add band 'swathmask'. 1 - valid data, 0 no-data.
            This band is used to replace no-data values with np.nan

        Modifies
        ---------
        self.vrt : VRT object with dataset replaced to warpedVRT dataset

        Notes
        --------
        Integer data is returnd by integer. Round off to decimal place.
        If you do not want to round off, convert the data types to
        GDT_Float32, GDT_Float64, or GDT_CFloat32.

        See Also
        ---------
        http://www.gdal.org/gdalwarp.html

        """
        if dstDomain is not None:
            warnings.warn(self.INIT_DSTDOMAIN_WARNING, NansatFutureWarning)
            dst_domain = dstDomain
        if eResampleAlg is not None:
            warnings.warn(self.INIT_RESAMPLEALG_WARNING, NansatFutureWarning)
            resample_alg = eResampleAlg

# TODO: move the check to VRT.get_shifted_vrt
        # if self spans from 0 to 360 and dst_domain is west of 0:
        #     shift self westwards by 180 degrees
        # check span
        srcCorners = self.get_corners()
        if round(min(srcCorners[0])) == 0 and round(max(srcCorners[0])) == 360:
            # check intersection of src and dst
            dstCorners = dst_domain.get_corners()
            if min(dstCorners[0]) < 0:
                # shift
                self.vrt = self.vrt.get_shifted_vrt(-180)

        # get projection of destination dataset
        dstSRS = dst_domain.vrt.dataset.GetProjection()

        # get destination GCPs
        dstGCPs = dst_domain.vrt.dataset.GetGCPs()
        if len(dstGCPs) > 0:
            # get projection of destination GCPs
            dstSRS = dst_domain.vrt.dataset.GetGCPProjection()

        x_size = dst_domain.vrt.dataset.RasterXSize
        y_size = dst_domain.vrt.dataset.RasterYSize

        geoTransform = dst_domain.vrt.dataset.GetGeoTransform()

        # set trigger for using TPS
        if tps is True:
            self.vrt.tps = True
        elif tps is False:
            self.vrt.tps = False

        # Reduce number of GCPs for faster reprojection
        # when using TPS (if requested)
        src_skip_gcps = self.vrt.dataset.GetMetadataItem('skip_gcps')
        dst_skip_gcps = dst_domain.vrt.dataset.GetMetadataItem('skip_gcps')
        kwargs['skip_gcps'] = skip_gcps  # default (use all GCPs)
        if dst_skip_gcps is not None:  # ...or use setting from dst
            kwargs['skip_gcps'] = int(dst_skip_gcps)
        if src_skip_gcps is not None:  # ...or use setting from src
            kwargs['skip_gcps'] = int(src_skip_gcps)

        # add band that masks valid values with 1 and nodata with 0
        # after reproject
# TDOD: replace with VRT._add_swath_mask_band
        if addmask:
            self.vrt = self.vrt.get_super_vrt()
            src = [{
                'SourceFilename': self.vrt.vrt.filename,
                'SourceBand':  1,
                'DataType': gdal.GDT_Byte
            }]
            dst = {
                'dataType': gdal.GDT_Byte,
                'wkv': 'swath_binary_mask',
                'PixelFunctionType': 'OnesPixelFunc',
            }
            self.vrt.create_band(src=src, dst=dst)
            self.vrt.dataset.FlushCache()

        # create Warped VRT
        self.vrt = self.vrt.get_warped_vrt(dstSRS, x_size, y_size, geoTransform,
                                           resample_alg=resample_alg,
                                           dst_gcps=dstGCPs,
                                           block_size=block_size, **kwargs)

        # set global metadata from subVRT
        subMetaData = self.vrt.vrt.dataset.GetMetadata()
        subMetaData.pop('filename')
        self.set_metadata(subMetaData)

    def undo(self, steps=1):
        """Undo reproject, resize, add_band or crop of Nansat object

        Restore the self.vrt from self.vrt.vrt

        Parameters
        -----------
        steps : int
            How many steps back to undo

        Modifies
        --------
        self.vrt

        """
        self.vrt = self.vrt.get_sub_vrt(steps)

    def watermask(self, mod44path=None, dst_domain=None, dstDomain=None, **kwargs):
        """
        Create numpy array with watermask (water=1, land=0)

        250 meters resolution watermask from MODIS 44W Product:
        http://www.glcf.umd.edu/data/watermask/

        Watermask is stored as tiles in TIF(LZW) format and a VRT file
        All files are stored in one directory.
        A tarball with compressed TIF and VRT files should be additionally
        downloaded from the Nansat wiki:
        https://svn.nersc.no/nansat/wiki/Nansat/Data/Watermask

        The method :
            Gets the directory either from input parameter or from environment
            variable MOD44WPATH
            Open Nansat object from the VRT file
            Reprojects the watermask onto the current object using reproject()
            or reproject_on_jcps()
            Returns the reprojected Nansat object

        Parameters
        -----------
        mod44path : string, optional, default=None
            path with MOD44W Products and a VRT file
        dst_domain : Domain
            destination domain other than self
        tps : Bool
            Use Thin Spline Transformation in reprojection of watermask?
            See also Nansat.reproject()
        skip_gcps : int
            Factor to reduce the number of GCPs by and increase speed
            See also Nansat.reproject()

        Returns
        --------
        watermask : Nansat object with water mask in current projection

        See also
        ---------
        250 meters resolution watermask from MODIS 44W Product:
            http://www.glcf.umd.edu/data/watermask/

        """
        if dstDomain is not None:
            warnings.warn(self.INIT_DSTDOMAIN_WARNING, NansatFutureWarning)
            dst_domain = dstDomain

# TODO: move to _check_watermask_data
        mod44DataExist = True
        # check if path is given in input param or in environment
        if mod44path is None:
            mod44path = os.getenv('MOD44WPATH')
        if mod44path is None:
            mod44DataExist = False
        # check if VRT file exist
        elif not os.path.exists(mod44path + '/MOD44W.vrt'):
            mod44DataExist = False
        self.logger.debug('MODPATH: %s' % mod44path)

        if not mod44DataExist:
            raise IOError('250 meters resolution watermask from MODIS '
                    '44W Product does not exist - see Nansat '
                    'documentation to get it (the path is % s)' % mod44path)

        # MOD44W data does exist: open the VRT file in Nansat
        watermask = Nansat(mod44path + '/MOD44W.vrt', mapperName='MOD44W',
                           logLevel=self.logger.level)
        # reproject on self or given Domain
        if dst_domain is None:
            dst_domain = self
        lon, lat = dst_domain.get_border()
        watermask.crop_lonlat([lon.min(), lon.max()], [lat.min(), lat.max()])
        watermask.reproject(dst_domain, addmask=False, **kwargs)

        return watermask

# TODO:
#   Move to Figure
#   Nansat inherits from Figure
    def write_figure(self, filename='', bands=1, clim=None, addDate=False,
                     array_modfunc=None, fileName='', **kwargs):
        ''' Save a raster band to a figure in graphical format.

        Get numpy array from the band(s) and band information specified
        either by given band number or band id.
        -- If three bands are given, merge them and create PIL image.
        -- If one band is given, create indexed image
        Create Figure object and:
        Adjust the array brightness and contrast using the given min/max or
        histogram.
        Apply logarithmic scaling of color tone.
        Generate and append legend.
        Save the PIL output image in PNG or any other graphical format.
        If the filename extension is 'tif', the figure file is converted
        to GeoTiff

        Parameters
        -----------
        filename : str
            Output file name. if one of extensions 'png', 'PNG', 'tif',
            'TIF', 'bmp', 'BMP', 'jpg', 'JPG', 'jpeg', 'JPEG' is included,
            specified file is created. otherwise, 'png' file is created.
        bands : integer or string or list (elements are integer or string),
            default = 1
            the size of the list has to be 1 or 3.
            if the size is 3, RGB image is created based on the three bands.
            Then the first element is Red, the second is Green,
            and the third is Blue.
        clim : list with two elements or 'hist' to specify range of colormap
            None (default) : min/max values are fetched from WKV,
            fallback-'hist'
            [min, max] : min and max are numbers, or
            [[min, min, min], [max, max, max]]: three bands used
            'hist' : a histogram is used to calculate min and max values
        addDate : boolean
            False (default) : no date will be aded to the caption
            True : the first time of the object will be added to the caption
        array_modfunc : None
            None (default) : figure created using array in provided band
            function : figure created using array modified by provided function
        **kwargs : parameters for Figure().

        Modifies
        ---------
        if filename is specified, creates image file

        Returns
        -------
        Figure object

        Example
        --------
        #write only indexed image, color limits from WKV or from histogram
        n.write_figure('test.jpg')
        #write only RGB image, color limits from histogram
        n.write_figure('test_rgb_hist.jpg', clim='hist', bands=[1, 2, 3])
        #write indexed image, apply log scaling and gamma correction,
        #add legend and type in title 'Title', increase font size and put 15
        tics
        n.write_figure('r09_log3_leg.jpg', logarithm=True, legend=True,
                                gamma=3, titleString='Title', fontSize=30,
                                numOfTicks=15)
        # write an image to png with transparent Mask set to color
        transparency=[0,0,0], following PIL alpha mask
        n.write_figure(filename='transparent.png', bands=[3],
               mask_array=wmArray,
               mask_lut={0: [0,0,0]},
               clim=[0,0.15], cmapName='gray', transparency=[0,0,0])

        See also
        --------
        Figure()
        http://www.scipy.org/Cookbook/Matplotlib/Show_colormaps

        '''
        if fileName != '':
            warnings.warn(self.INIT_FILENAME_WARNING, NansatFutureWarning)
            filename = fileName

        # convert <bands> from integer, or string, or list of strings
        # into list of integers
        if isinstance(bands, list):
            for i, band in enumerate(bands):
                bands[i] = self.get_band_number(band)
        else:
            bands = [self.get_band_number(bands)]

        # == create 3D ARRAY ==
        array = None
        for band in bands:
            # get array from band and reshape to (1,height,width)
            iArray = self[band]
            if array_modfunc:
                iArray = array_modfunc(iArray)
            iArray = iArray.reshape(1, iArray.shape[0], iArray.shape[1])
            # create new 3D array or append band
            if array is None:
                array = iArray
            else:
                array = np.append(array, iArray, axis=0)

        # == CREATE FIGURE object and parse input parameters ==
        fig = Figure(array, **kwargs)
        array = None

        # == PREPARE cmin/cmax ==
        # check if cmin and cmax are given as the arguments
        if 'cmin' in kwargs.keys() and 'cmax' in kwargs.keys():
            clim = [kwargs['cmin'], kwargs['cmax']]

        # try to get clim from WKV if it is not given as the argument
        # if failed clim will be evaluated from histogram
        if clim is None:
            clim = [[], []]
            for i, iBand in enumerate(bands):
                try:
                    defValue = (self.vrt.dataset.GetRasterBand(iBand).
                                GetMetadataItem('minmax').split(' '))
                except:
                    clim = 'hist'
                    break
                clim[0].append(float(defValue[0]))
                clim[1].append(float(defValue[1]))

        # Estimate color min/max from histogram
        if clim == 'hist':
            clim = fig.clim_from_histogram(**kwargs)

        # modify clim to the proper shape [[min], [max]]
        # or [[min, min, min], [max, max, max]]
        if (len(clim) == 2 and
           ((isinstance(clim[0], float)) or (isinstance(clim[0], int))) and
           ((isinstance(clim[1], float)) or (isinstance(clim[1], int)))):
            clim = [[clim[0]], [clim[1]]]

        # if the len(clim) is not same as len(bands), the 1st element is used.
        for i in range(2):
            if len(clim[i]) != len(bands):
                clim[i] = [clim[i][0]] * len(bands)

        self.logger.info('clim: %s ' % clim)

        # == PREPARE caption ==
        if 'caption' in kwargs:
            caption = kwargs['caption']
        else:
            # get longName and units from vrt
            band = self.get_GDALRasterBand(bands[0])
            longName = band.GetMetadata().get('long_name', '')
            units = band.GetMetadata().get('units', '')

            # make caption from longname, units
            caption = longName + ' [' + units + ']'

        # add DATE to caption
        if addDate:
            caption += self.time_coverage_start.strftime(' %Y-%m-%d')

        self.logger.info('caption: %s ' % caption)

        # == PROCESS figure ==
        fig.process(cmin=clim[0], cmax=clim[1], caption=caption)

        # == finally SAVE to a image file ==
        fig.save(filename, **kwargs)
        # If tiff image, convert to GeoTiff
        if filename[-3:] == 'tif':
            self.vrt.copyproj(filename)
        return fig

#TODO: Move to Figure
    def write_geotiffimage(self, filename, band_id=1, bandID=None):
        ''' Writes an 8-bit GeoTiff image for a given band.

        The output GeoTiff image is convenient e.g. for display in a GIS tool.
        Colormap is fetched from the metadata item 'colormap'.
            Fallback colormap is 'gray'.
        Color limits are fetched from the metadata item 'minmax'.
            If 'minmax' is not specified, min and max of raster is used.

        The method can be replaced by using nansat.write_figure(),
        however, write_figure uses PIL which does not allow
        Tiff compression, giving much larger files

        Parameters
        -----------
        filename : string
        band_id : integer or string(default = 1)

        '''
        if bandID is not None:
            warnings.warn(self.INIT_BANDID_WARNING, NansatFutureWarning)
            band_id = bandID

        bandNo = self.get_band_number(band_id)
        band = self.get_GDALRasterBand(band_id)
        minmax = band.GetMetadataItem('minmax')
        # Get min and max from band histogram if not given (from wkv)
        if minmax is None:
            (rmin, rmax) = band.ComputeRasterMinMax()
            minmax = str(rmin) + ' ' + str(rmax)

        bMin = float(minmax.split(' ')[0])
        bMax = float(minmax.split(' ')[1])
        # Make colormap from WKV information
        cmap = np.vstack([np.arange(256.),
                          np.arange(256.),
                          np.arange(256.),
                          np.ones(256)*255]).T
        colorTable = gdal.ColorTable()
        for i in range(cmap.shape[0]):
            colorEntry = (int(cmap[i, 0]), int(cmap[i, 1]),
                          int(cmap[i, 2]), int(cmap[i, 3]))
            colorTable.SetColorEntry(i, colorEntry)
        # Write Tiff image, with data scaled to values between 0 and 255
        outDataset = gdal.GetDriverByName('Gtiff').Create(filename,
                                                          band.XSize,
                                                          band.YSize, 1,
                                                          gdal.GDT_Byte,
                                                          ['COMPRESS=LZW'])
        data = self.__getitem__(bandNo)
        scaledData = ((data - bMin) / (bMax - bMin)) * 255
        outDataset.GetRasterBand(1).WriteArray(scaledData)
        outDataset.GetRasterBand(1).SetMetadata(band.GetMetadata())
        try:
            outDataset.GetRasterBand(1).SetColorTable(colorTable)
        except:
            # Happens after reprojection, a possible bug?
            print('Could not set color table')
            print(colorTable)
        outDataset = None
        self.vrt.copyproj(filename)

    @property
    def time_coverage_start(self):
        return parse_time(self.get_metadata('time_coverage_start'))

    @property
    def time_coverage_end(self):
        return parse_time(self.get_metadata('time_coverage_end'))

    def get_metadata(self, key=None, band_id=None, bandID=None):
        ''' Get metadata from self.vrt.dataset

        Parameters
        ----------
        key : string, optional
            name of the metadata key. If not givem all metadata is returned
        band_id : int or str, optional
            number or name of band to get metadata from.
            If not given, global metadata is returned

        Returns
        --------
        a string with metadata if key is given and found
        an empty string if key is given and not found
        a dictionary with all metadata if key is not given

        '''
        if bandID is not None:
            warnings.warn(self.INIT_BANDID_WARNING, NansatFutureWarning)
            band_id = bandID

        # get all metadata from dataset or from band
        if band_id is None:
            metadata = self.vrt.dataset.GetMetadata()
        else:
            metadata = self.get_GDALRasterBand(band_id).GetMetadata()

        # get all metadata or from a key
        if key is not None:
            try:
                metadata = metadata[key]
            except KeyError:
                raise OptionError('%s does not have metadata %s' % (self.filename, key))

        return metadata

    def set_metadata(self, key='', value='', band_id=None, bandID=None):
        ''' Set metadata to self.vrt.dataset

        Parameters
        -----------
        key : string or dictionary with strings
            name of the metadata, or dictionary with metadata names, values
        value : string
            value of metadata
        band_id : int or str
            number or name of band
            Without : global metadata is set

        Modifies
        ---------
        self.vrt.dataset : sets metadata in GDAL current dataset

        '''
        if bandID is not None:
            warnings.warn(self.INIT_BANDID_WARNING, NansatFutureWarning)
            band_id = bandID

        # set all metadata to the dataset or to the band
        if band_id is None:
            metadata_receiver = self.vrt.dataset
        else:
            bandNumber = self.get_band_number(band_id)
            metadata_receiver = self.vrt.dataset.GetRasterBand(bandNumber)

        # set metadata from dictionary or from single pair key,value
        if type(key) == dict:
            for k in key:
                metadata_receiver.SetMetadataItem(k, key[k])
        else:
            metadata_receiver.SetMetadataItem(key, value)

# TODO: add _get_specific_mapper(mapper_name)

    def _get_dataset_metadata(self):
        # open GDAL dataset. It will be parsed to all mappers for testing
        gdal_dataset, metadata = None, None
        if not self.filename.startswith('http'):
            try:
                gdal_dataset = gdal.Open(self.filename)
            except RuntimeError:
                self.logger.error('GDAL could not open %s, trying to read with Nansat mappers...'
                                  % self.filename)
        if gdal_dataset is not None:
            # get metadata from the GDAL dataset
            metadata = gdal_dataset.GetMetadata()

        return gdal_dataset, metadata

    def _get_mapper(self, mapperName='', mappername='', **kwargs):
        ''' Create VRT file in memory (VSI-file) with variable mapping

        If mapperName is given only this mapper will be used,
        else loop over all availble mappers in mapperList to get the
        matching one.
        In the loop :
            If the specific error appears the mapper is not used
            and the next mapper is tested.
            Otherwise the mapper returns VRT.
        If type of the sensor is identified, add mapping variables.
        If all mappers fail, make simple copy of the input DS into a VSI/VRT

        Parameters
        -----------
        mapperName : string, optional (e.g. 'ASAR' or 'merisL2')

        Returns
        --------
        tmpVRT : VRT object
            tmpVRT.dataset is a GDAL VRT dataset

        Raises
        --------
        IOError : occurs if the input file does not exist
        OptionError : occurs if given mapper cannot open the input file
        NansatReadError : occurs if no mapper fits the input file

        '''
        if mappername == '' and mapperName != '':
            warnings.warn(self.INIT_MAPPER_WARNING, NansatFutureWarning)
            mappername = mapperName

# TODO: remove!
        if os.path.isfile(self.filename):
            # Make sure file exists and can be opened for reading
            # before proceeding
            test_openable(self.filename)
        else:
            ff = glob.glob(os.path.join(self.filename, '*.*'))
            for f in ff:
                test_openable(f)
# TODO: move to init
        # lazy import of nansat mappers
        # if nansat mappers were not imported yet
        global nansatMappers
        if nansatMappers is None:
            nansatMappers = _import_mappers()

        gdal_dataset, metadata = self._get_dataset_metadata()
        tmp_vrt = None

# TODO: move to _get_specific_mapper
        if mappername is not '':
            # If a specific mapper is requested, we test only this one.
            # get the module name
            mappername = 'mapper_' + mappername.replace('mapper_', '').replace('.py', '').lower()
            # check if the mapper is available
            if mappername not in nansatMappers:
                raise OptionError('Mapper ' + mappername + ' not found')

            # check if mapper is importbale or raise an ImportError error
            if isinstance(nansatMappers[mappername], tuple):
                errType, err, traceback = nansatMappers[mappername]
                # self.logger.error(err, exc_info=(errType, err, traceback))
                # TODO: python 3.6 does not support with syntax
                # raise errType, err, traceback
                raise EnvironmentError
            # create VRT using the selected mapper
            tmp_vrt = nansatMappers[mappername](self.filename, gdal_dataset, metadata, **kwargs)
            self.mapper = mappername.replace('mapper_', '')
        else:
            # We test all mappers, import one by one
            import_errors = []
            for iMapper in nansatMappers:
                # skip non-importable mappers
                if isinstance(nansatMappers[iMapper], tuple):
                    # keep errors to show before use of generic mapper
                    import_errors.append(nansatMappers[iMapper][1])
                    continue

                self.logger.debug('Trying %s...' % iMapper)

                # show all ImportError warnings before trying generic_mapper
                if iMapper == 'mapper_generic' and len(import_errors) > 0:
                    self.logger.error('\nWarning! The following mappers failed:')
                    for ie in import_errors:
                        self.logger.error(import_errors)

                # create a Mapper object and get VRT dataset from it
                try:
                    tmp_vrt = nansatMappers[iMapper](self.filename, gdal_dataset, metadata, **kwargs)
                    self.logger.info('Mapper %s - success!' % iMapper)
                    self.mapper = iMapper.replace('mapper_', '')
                    break
                except WrongMapperError:
                    pass

# TODO: Remove. Pure bands should be created by the generic mapper (fix it).
        # if no mapper fits, make simple copy of the input DS into a VSI/VRT
        if tmp_vrt is None and gdal_dataset is not None:
            self.logger.warning('No mapper fits, returning GDAL bands!')
            tmp_vrt = VRT.from_gdal_dataset(gdal_dataset)
            for iBand in range(gdal_dataset.RasterCount):
                tmp_vrt.create_band({'SourceFilename': self.filename,
                                     'SourceBand': iBand + 1})
                tmp_vrt.dataset.FlushCache()
            self.mapper = 'gdal_bands'

# TODO: Remove. Test only if tmpVRT is None: rase NansatReadError
        # if GDAL cannot open the file, and no mappers exist which can make VRT
        if tmp_vrt is None and gdal_dataset is None:
            # check if given data file exists
            if not os.path.isfile(self.filename):
                raise IOError('%s: File does not exist' % (self.filename))
            raise NansatReadError('%s: File cannot be read with NANSAT - '
                    'consider writing a mapper' % self.filename)

        return tmp_vrt

    def get_band_number(self, band_id):
        '''Return absolute band number

        Check if given band_id is valid
        Return absolute number of the band in the VRT

        Parameters
        ----------
        band_id : int or str or dict
            if int : checks if such band exists and returns band_id
            if str : finds band with coresponding name
            if dict : finds first band with given metadata

        Returns
        --------
        int : absolute band number

        '''
        band_number = 0
        # if band_id is str: create simple dict with seraching criteria
        if type(band_id) == str:
            band_id = {'name': band_id}

        # if band_id is dict: search self.bands with seraching criteria
        if type(band_id) == dict:
            bands_meta = self.bands()
            for b in bands_meta:
                num_correct_keys = 0
                for key in band_id:
                    if (key in bands_meta[b] and
                            band_id[key] == bands_meta[b][key]):
                        num_correct_keys = num_correct_keys + 1
                    if num_correct_keys == len(band_id):
                        band_number = b
                        break

        # if band_id is int and with bounds: return this number
        if (type(band_id) == int and band_id >= 1 and
                band_id <= self.vrt.dataset.RasterCount):
            band_number = band_id

        # if no band_number found - raise error
        if band_number == 0:
            raise OptionError('Cannot find band %s! '
                              'band_number is from 1 to %s'
                              % (str(band_id), self.vrt.dataset.RasterCount))

        return band_number

    def _get_band_number(self, bandID):
        warnings.warn(self.INIT_GETBANDNUMBER_WARNING, NansatFutureWarning)
        return self.get_band_number(bandID)


    def get_transect(self, points, bands,
                        lonlat=True,
                        smooth_radius=0,
                        smooth_function=nanmedian,
                        data=None,
                        cornersonly=False):
        '''Get values from transect from given vector of poins

        Parameters
        ----------
        points : 2xN list or array, N (number of points) >= 1
            coordinates [[x1, x2, y2], [y1, y2, y3]]
        bands : list of int or string
            elements of the list are band number or band Name
        lonlat : bool
            If the points in lat/lon, then True.
            If the points in pixel/line, then False.
        smooth_radius: int
            If smootRadius is greater than 0, smooth every transect
            pixel as the median or mean value in a circule with radius
            equal to the given number.
        smooth_function: func
            function for averaging values collected within smooth radius
        data : ndarray
            alternative array with data to take values from

        Returns
        --------
        transect : numpy record array

        '''
        # check if points is 2D array with shape 2xN (N>=1)
        if (len(np.shape(points)) != 2 or
              np.shape(points)[0] != 2 or
              np.shape(points)[1] < 1):
            # points are not 2xN array
            raise OptionError('Input points must be 2xN array with N>0')

        # get names of bands
        band_names = []
        for band in bands:
            try:
                bandN = self.get_band_number(band)
            except OptionError:
                self.logger.error('Wrong band name %s' % band)
            else:
                band_names.append(self.bands()[bandN]['name'])

        if data is not None:
            band_names.append('input')

        pixVector, linVector = self._get_pix_lin_vectors(points, lonlat, cornersonly, smooth_radius)

        # create output transect
        t = np.recarray((len(pixVector)), dtype=[('pixel', int),
                                                ('line', int),
                                                ('lon', float),
                                                ('lat', float), ])

        # add pixel, line, lon, lat values to output
        t['pixel'] = pixVector
        t['line'] = linVector
        t['lon'], t['lat'] = self.transform_points(t['pixel'], t['line'], DstToSrc=0)

        # get values from bands or input data
        for band_name in band_names:
            t = self._extract_transect_data(t, band_name, data, smooth_radius, smooth_function)

        return t

    def _extract_transect_data(self, t, band_name, data, smooth_radius, smooth_function):
        """Extract data along transect from input band"""
        # mask for extraction within circular area
        xgrid, ygrid = np.mgrid[0:smooth_radius * 2 + 1, 0:smooth_radius * 2 + 1]
        distance = ((xgrid - smooth_radius) ** 2 + (ygrid - smooth_radius) ** 2) ** 0.5
        mask = distance <= smooth_radius

        if band_name == 'input':
            bandArray = data
        else:
            bandArray = self[band_name]
        # average values from pixel inside a circle
        bandValues = []
        for r, c in zip(t['line'], t['pixel']):
            subarray = bandArray[r-smooth_radius:r+smooth_radius+1,
                                 c-smooth_radius:c+smooth_radius+1]
            bandValues.append(smooth_function(subarray[mask]))
        return append_fields(t, band_name, bandValues).data

    def digitize_points(self, band=1, **kwargs):
        '''Get coordinates of interactively digitized points

        Parameters
        ----------
        band : int or str
            ID of Nansat band
        **kwargs : keyword arguments for imshow

        Returns
        --------
        points : list
            list of 2xN arrays of points to be used in Nansat.get_transect()

        '''
        data = self[band]
        browser = PointBrowser(data, **kwargs)
        points = browser.get_points()

        return points

    def crop_interactive(self, band=1, maxwidth=1000, **kwargs):
        ''' Interactively select boundary and crop Nansat object

        Parameters
        ----------
        band : int or str
            id of the band to show for interactive selection of boundaries
        maxwidth : int
            large input data is downscaled to <maxwidth>
        **kwargs : keyword arguments for imshow

        Modifies
        --------
        self.vrt : VRT
            superVRT is created with modified SrcRect and DstRect
        Returns
        -------
        extent : (x_offset, y_offset, x_size, y_size)
            x_offset  - X offset in the original dataset
            y_offset  - Y offset in the original dataset
            x_size - width of the new dataset
            y_size - height of the new dataset

        Examples
        --------
        # crop a subimage interactively
        from matplotlib import cm
        extent = n.crop_interactive(band=1,cmap=cm.gray)

        '''
        resized = False
        if self.shape()[1] > maxwidth:
            factor = self.resize(width=1000)
            resized = True
        else:
            factor = 1
        # use interactive PointBrowser for selecting extent
        try:
           points = self.digitize_points(band=band,**kwargs)[0]
        except:
           if resized:
              self.undo()
           return

        x_offset, x_size = Nansat._get_crop_offset_size(0, points, factor)
        y_offset, y_size = Nansat._get_crop_offset_size(1, points, factor)

        if resized:
            self.undo()

        return self.crop(x_offset, y_offset, x_size, y_size)

    @staticmethod
    def _get_crop_offset_size(axis, points, factor):
        """Get offset and size of cropped image"""
        offset = round(points.min(axis=1)[axis] / factor)
        size = round((points.max(axis=1)[axis] - offset) / factor)
        return offset, size

    def crop_lonlat(self, lonlim, latlim):
        """
        Crop Nansat object to fit into given longitude/latitude limit
        Parameters
        ----------
        lonlim : list of 2 float
            min/max of longitude
        latlim : list of 2 float
            min/max of latitude

        Modifies
        --------
        self.vrt : VRT
            crops vrt to size that corresponds to lon/lat limits

        Returns
        -------
        extent : (x_offset, y_offset, x_size, y_size)
            x_offset  - X offset in the original dataset
            y_offset  - Y offset in the original dataset
            x_size - width of the new dataset
            y_size - height of the new dataset

        Examples
        --------
        # crop a subimage for given lon/lat limits
        >>> extent = n.crop(lonlim=[-10,10], latlim=[-20,20])

        """
        # lon/lat lists for four corners
        lon_corners = [lonlim[0], lonlim[0], lonlim[1], lonlim[1]]
        lat_corners = [latlim[0], latlim[1], latlim[0], latlim[1]]
        pix_corners, lin_corners = self.transform_points(lon_corners, lat_corners, 1)

        offset_size = lambda corners: (round(min(corners)), round(max(corners) - min(corners)))
        x_offset, x_size = offset_size(pix_corners)
        y_offset, y_size = offset_size(lin_corners)

        return self.crop(x_offset, y_offset, x_size, y_size)

    @staticmethod
    def _fix_crop_offset_size(offset, size, raster_size):
        """Check and correct default values of invalid offset or size"""
        # test if crop is totally outside
        if (offset > raster_size or (offset + size) < 0):
            raise OptionError('Cropping region is outside the image! offset: %f size: %f'
                               %(float(offset), float(size)))

        if offset < 0:
            size += offset
            offset = 0
        if (size + offset) > raster_size:
            size = raster_size - offset
        return offset, size

    def crop(self, x_offset, y_offset, x_size, y_size):
        """
        Crop Nansat object

        Create superVRT, modify the Source Rectangle (SrcRect) and Destination
        Rectangle (DstRect) tags in the VRT file for each band in order
        to take only part of the original image,
        create new GCPs or new GeoTransform for the cropped object.

        Parameters
        ----------
        x_offset : int
            pixel offset of subimage
        y_offset : int
            line offset of subimage
        x_size : int
            width in pixels of subimage
        y_size : int
            height in pizels of subimage

        Modifies
        --------
        self.vrt : VRT
            superVRT is created with modified SrcRect and DstRect

        Returns
        -------
        extent : (x_offset, y_offset, x_size, y_size)
            x_offset  - X offset in the original dataset
            y_offset  - Y offset in the original dataset
            x_size - width of the new dataset
            y_size - height of the new dataset

        Examples
        --------
        # crop a subimage of size 100x200 pix from X/Y offset 10, 20 pix
        >>> extent = n.crop(10, 20, 100, 200)

        """
        x_offset, x_size = Nansat._fix_crop_offset_size(x_offset, x_size, self.shape()[1])
        y_offset, y_size = Nansat._fix_crop_offset_size(y_offset, y_size, self.shape()[0])

        extent = (int(x_offset), int(y_offset), int(x_size), int(y_size))
        self.logger.debug('x_offset: %d, y_offset: %d, x_size: %d, y_size: %d' % extent)

        # test if crop is larger or equal to image size
        if x_offset == y_offset == 0 and (y_size, x_size) == self.shape():
            self.logger.error(('WARNING! Cropping region is larger or equal to image!'))
            return extent

        # create super VRT and change it
        self.vrt = self.vrt.get_super_vrt()
        self.vrt.set_offset_size('x', x_offset, x_size)
        self.vrt.set_offset_size('y', y_offset, y_size)
        self.vrt.shift_cropped_gcps(x_offset, x_size, y_offset, y_size)
        self.vrt.shift_cropped_geo_transform(x_offset, x_size, y_offset, y_size)
        return extent

    def _get_pix_lin_vectors(self, points, lonlat, cornersonly, smooth_radius):
        """Get vectors with pixel and line values for input corner points"""
        # if points in degree, convert them into pix/lin
        if lonlat:
            pix, lin = self.transform_points(points[0], points[1], DstToSrc=1)
        else:
            pix, lin = points[0], points[1]

        if cornersonly:
            return pix, lin

        # full vectors of pixel coordinates based on coordinates of vertices
        pixVector, linVector = [pix[0]], [lin[0]]
        for pn in range(len(pix[1:])):
            px0, px1 = pix[pn], pix[pn+1]
            py0, py1 = lin[pn], lin[pn+1]
            length = np.round(np.hypot(px1-px0, py0-py1))
            pixVector += list(np.linspace(px0, px1, length+1)[1:])
            linVector += list(np.linspace(py0, py1, length+1)[1:])

        # remove out of region points
        pixVector = np.floor(pixVector)
        linVector = np.floor(linVector)
        gpi = ((pixVector >= (0 + smooth_radius)) *
               (linVector >= (0 + smooth_radius)) *
               (pixVector < (self.shape()[1] - smooth_radius)) *
               (linVector < (self.shape()[0] - smooth_radius)))

        return pixVector[gpi], linVector[gpi]



def _import_mappers(log_level=None):
    ''' Import available mappers into a dictionary

    Returns
    --------
    nansat_mappers : dict
        key  : mapper name
        value: class Mapper(VRT) from the mappers module

    '''
    logger = add_logger('import_mappers', logLevel=log_level)
    # import built-in mappers
    import nansat.mappers
    mapper_packages = [nansat.mappers]

    # import user-defined mappers (if any)
    try:
        import nansat_mappers as nansat_mappers_pkg
    except ImportError:
        pass
    else:
        logger.info('User defined mappers found in %s' % nansat_mappers.__path__)
        mapper_packages = [nansat_mappers_pkg, nansat.mappers]

    # create ordered dict for mappers
    nansat_mappers = OrderedDict()
    for mapper_package in mapper_packages:
        logger.debug('From package: %s' % mapper_package.__path__)
        # scan through modules and load all modules that contain class Mapper
        for finder, name, ispkg in (pkgutil.iter_modules(mapper_package.__path__)):
            logger.debug('Loading mapper %s' % name)
            loader = finder.find_module(name)
            # try to import mapper module
            try:
                module = loader.load_module(name)
            except ImportError:
                # keep ImportError instance instead of the mapper
                exc_info = sys.exc_info()
                logger.error('Mapper %s could not be imported' % name, exc_info=exc_info)
                nansat_mappers[name] = exc_info
            else:
                # add the imported mapper to nansat_mappers
                if hasattr(module, 'Mapper'):
                    nansat_mappers[name] = module.Mapper

        # move netcdfcdf mapper to the end
        if 'mapper_netcdf_cf' in nansat_mappers:
            nansat_mappers['mapper_netcdf_cf'] = nansat_mappers.pop('mapper_netcdf_cf')

        # move generic_mapper to the end
        if 'mapper_generic' in nansat_mappers:
            nansat_mappers['mapper_generic'] = nansat_mappers.pop('mapper_generic')

    return nansat_mappers
<|MERGE_RESOLUTION|>--- conflicted
+++ resolved
@@ -30,12 +30,8 @@
 from netCDF4 import Dataset
 
 from nansat.nsr import NSR
-<<<<<<< HEAD
-from nansat import Domain
-=======
 from nansat.domain import Domain
 from nansat.exporter import Exporter
->>>>>>> 36cf71f7
 from nansat.figure import Figure
 from nansat.vrt import VRT
 from nansat.geolocation import Geolocation
@@ -1213,8 +1209,8 @@
                 errType, err, traceback = nansatMappers[mappername]
                 # self.logger.error(err, exc_info=(errType, err, traceback))
                 # TODO: python 3.6 does not support with syntax
-                # raise errType, err, traceback
-                raise EnvironmentError
+                raise errType, err, traceback
+
             # create VRT using the selected mapper
             tmp_vrt = nansatMappers[mappername](self.filename, gdal_dataset, metadata, **kwargs)
             self.mapper = mappername.replace('mapper_', '')
@@ -1688,4 +1684,4 @@
         if 'mapper_generic' in nansat_mappers:
             nansat_mappers['mapper_generic'] = nansat_mappers.pop('mapper_generic')
 
-    return nansat_mappers
+    return nansat_mappers