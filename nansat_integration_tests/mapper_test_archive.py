--- conflicted
+++ resolved
@@ -127,8 +127,6 @@
         'mapperName' : 'opendap_arome',
         'bands': ['x_wind_10m', 'y_wind_10m'],
         'date': '2017-10-30'
-<<<<<<< HEAD
-=======
         },{
         'fileName' : 'https://podaac-opendap.jpl.nasa.gov/opendap/allData/ghrsst/data/L4/GLOB/UKMO/OSTIA/2016/006/20160106-UKMO-L4HRfnd-GLOB-v01-fv02-OSTIA.nc.bz2',
         'mapperName' : 'opendap_ostia',
@@ -139,6 +137,5 @@
         'mapperName' : 'opendap_mywave4km',
         'bands': ['hs'],
         'date': '2017-10-29T18:00Z'
->>>>>>> 389632b3
         }
         ]