--- conflicted
+++ resolved
@@ -1,473 +1,197 @@
-# Name:    nansashape.py
-# Purpose: Container of Nansatshape class
-# Authors:      Asuka Yamakawa, Anton Korosov, Knut-Frode Dagestad,
-#               Morten W. Hansen, Alexander Myasoyedov,
-#               Dmitry Petrenko, Evgeny Morozov
-# Created:      07.05.2013
-# Copyright:    (c) NERSC 2011 - 2013
-# Licence:
-# This file is part of NANSAT.
-# NANSAT is free software: you can redistribute it and/or modify
-# it under the terms of the GNU General Public License as published by
-# the Free Software Foundation, version 3 of the License.
-# http://www.gnu.org/licenses/gpl-3.0.html
-# This program is distributed in the hope that it will be useful,
-# but WITHOUT ANY WARRANTY without even the implied warranty of
-# MERCHANTABILITY or FITNESS FOR A PARTICULAR PURPOSE.
-
-# import standard and additional libraries
-from nansat_tools import *
-
-
-class Nansatshape():
-    ''' Nansatshape class reads and writes ESRI-shape files
-
-        The core of Nansatshape is a OGR. the main functions of the class are
-        1. Create empty object in memory and add data (fields and geometory).
-        2. Open shape file and read the data.
-
-        Nansatshape support points, but not line, ploygons, mupti-polygons
-
-    '''
-<<<<<<< HEAD
-    def __init__(self, fileName=None, layerNum=0, layerName='NansatLayer',
-                 srs=None, wkt=None, wkbStyle=ogr.wkbPoint):
-=======
-    def __init__(self, fileName=None, layer=0, srs=None, wkbStyle=ogr.wkbPoint):
->>>>>>> 82ff3962
-        '''Create Nansatshape object
-
-        if <fileName> is given:
-            Open OGR datasource and copy to self.datasource in memory
-            Read a layer from self.datasource and add it to self.layer
-        if <fileName> is not given:
-            Create empty OGR datasource in memory
-            Add empty layer to self.layer
-
-        Parameters
-        -----------
-        fileName : string
-            location of a shape file
-        layer : int or string
-            if int and a shapefile is given, it is a layer number which is read.
-            if string, it is layer name to created or open
-        srs : SpatialReference object
-        wkbStyle : ogr.wkbPoint, ogr.wkbPoint25D
-
-        Creates
-        --------
-        self.datasource : ogr data source in memory
-        self.layer : ogr layer
-
-        '''
-        # create random name for the OGR dataset in memory
-        allChars = ascii_uppercase + digits
-        randomName = ''.join(choice(allChars) for x in range(10))
-
-        # Create a empty datasource and layer in memory
-        if fileName is None:
-<<<<<<< HEAD
-            self.datasource = ogr.GetDriverByName('Memory').\
-                CreateDataSource('wrk')
-            # create srs if wkt is given
-            if srs is None and wkt is not None:
-                srs = osr.SpatialReference()
-                srs.ImportFromWkt(wkt)
-=======
-            self.datasource = ogr.GetDriverByName('Memory').CreateDataSource(randomName)
->>>>>>> 82ff3962
-            # create a new later
-            if layer == 0:
-                layer = 'NansatLayer'
-            self.layer = self.datasource.CreateLayer(layer, srs, wkbStyle)
-        # if filename is given, open the file and copy the datasource in memory
-        else:
-            # Open shapefile and copy the datasource into memory
-            ogrDs = ogr.Open(fileName)
-<<<<<<< HEAD
-            self.datasource = ogr.GetDriverByName('Memory').\
-                CopyDataSource(ogrDs, 'OGRDataSource')
-=======
-            self.datasource = ogr.GetDriverByName('Memory').CopyDataSource(ogrDs, randomName)
->>>>>>> 82ff3962
-            ogrDs.Destroy()
-            # Set a layer from the datasource
-            if type(layer) is int:
-                self.layer = self.datasource.GetLayer(layer)
-            else:
-<<<<<<< HEAD
-                self.layer = self.datasource.GetLayerByName(layerName)
-            # Set self.fieldNames and self.fieldDataTypes
-            layerDef = self.layer.GetLayerDefn()
-            feature = self.layer.GetFeature(0)
-            for i in range(layerDef.GetFieldCount()):
-                self.fieldNames.append(layerDef.GetFieldDefn(i).GetName())
-                self.fieldDataTypes[self.fieldNames[-1]] = \
-                    feature.GetFieldType(i)
-
-    def set_layer(self, lonlatCoord=None,  pixlinCoord=None, fieldNames=[],
-                  fieldValues=None):
-        ''' set geometry and / or fields to each feature in self.layer
-=======
-                self.layer = self.datasource.GetLayerByName(layer)
-
-    def add_features(self, values, coordinates):
-        ''' Set field values and / or geometry to each feature
->>>>>>> 82ff3962
-
-        Loop over given arrays of coordinates and values and create
-        corresponding points with data. Only ogr.wkbPoint is supported.
-
-        Parameters
-        ----------
-<<<<<<< HEAD
-        lonlatCoord : np.array with scalar elements
-            coordinates in degree.
-            the size of the array is (2, n), here n is number of coordinates.
-        pixlinCoord :  np.array with scalar elements
-            pixlinCoord in column/row.
-            the size of the array is (2, n), here n is number of coordinates.
-        fieldNames : list with string elements
-            names of fields
-        fieldValues :  list or np.array
-            the size of the array is (m, n),
-            n is a number of features and m is a number of fields.
-
-        Modifies
-        ---------
-        self.layer : set geometry and/or fields to featues.
-
-        '''
-        # get data type of each field
-        if fieldNames != []:
-            if type(fieldValues[0]) != list:
-                fieldValues = [fieldValues]
-            self._make_datatype_dict(fieldNames, fieldValues)
-
-        # add pixel and line coordinates info to fieldNames and fieldValues
-        if pixlinCoord is not None:
-            # add filedName for pixel and line coordinates
-            for iFieldName in ['X (pixel)', 'Y (line)']:
-                fieldNames.append(iFieldName)
-                self.fieldDataTypes[iFieldName] = ogr.OFTReal
-            # add filedValue of pixel and line coordinates
-            if fieldValues is None:
-                fieldValues = [pixlinCoord[0].tolist(),
-                               pixlinCoord[1].tolist()]
-            else:
-                fieldValues.append(pixlinCoord[0].tolist())
-                fieldValues.append(pixlinCoord[1].tolist())
-
-        # set new field names and datatypes to the layer
-        self._add_fieldnames(fieldNames)
-
-        # set geometry
-        if lonlatCoord is not None:
-            self.create_geometry(lonlatCoord)
-        elif pixlinCoord is not None:
-            self.create_geometry(pixlinCoord)
-
-        # set field values
-        self.create_fields(fieldNames, fieldValues)
-=======
-        values :  2-D structured numpy array (aka record array)
-            data to be stored in the vector layer. Names of the fields
-            in the array will become fields in the layer.
->>>>>>> 82ff3962
-
-        coordinates : np.array (n x 2)
-            n rows with x and y coordinates of points. Length of
-            coordinates should be equal to length of values.
-
-<<<<<<< HEAD
-        !! NB !! Muptipolygon is not supported
-
-        Parameters
-        ----------
-        coordinates : np.array or list with scalar elements (2 x n)
-            n is a number of points
-        feateurID : None or list with int elements (the length is n)
-            if the data type is point, it will be [0, 1, 2, 3, ...,
-            (num of fields-1)]
-            if polygon or line, the numbers represent which geometry
-            each point belongs to.
-        srs : osr.SpatialReference
-=======
-        Modifies
-        --------
-        self.layer : Set the values and geometry.
->>>>>>> 82ff3962
-
-        '''
-        # get geometry type
-        geomType = self.layer.GetGeomType()
-<<<<<<< HEAD
-        # if featureID is None, create new one.
-        if featureID is None:
-            if geomType == ogr.wkbPoint or geomType == ogr.wkbPoint25D:
-                featureID = range(coordinates.shape[1])
-            else:
-                featureID = [0] * coordinates.shape[1]
-
-        # Remove duplicate feature ID from featureID
-        seen = set()
-        seen_add = seen.add
-        featureNum = [x for x in featureID if x not in seen and not seen_add(x)]
-=======
->>>>>>> 82ff3962
-
-        # return if input file is non-point
-        if geomType != ogr.wkbPoint and geomType != ogr.wkbPoint25D:
-            print 'Cannot add features to non-point layers'
-            return
-
-        # create fields from columns of values
-        for i, iFieldName in enumerate (values.dtype.names):
-            # get data type for each field
-            if str(values.dtype[i]).startswith('int'):
-                dtype = ogr.OFTInteger
-            elif str(values.dtype[i]).startswith('float'):
-                dtype = ogr.OFTReal
-            else:
-<<<<<<< HEAD
-                geomRing = ogr.Geometry(type=ogr.wkbLinearRing)
-                for iCoord in range(coordinates.shape[1]):
-                    # add points for a line
-                    if (geomType == ogr.wkbLineString or
-                            geomType == ogr.wkbLineString25D):
-                        if iFeature == featureID[iCoord]:
-                            geometry.AddPoint(float(coordinates[0][iCoord]),
-                                              float(coordinates[1][iCoord]))
-                    # add points for a polygon
-                    elif (geomType == ogr.wkbPolygon or
-                            geomType == ogr.wkbPolygon25D):
-                        if iFeature == featureID[iCoord]:
-                            geomRing.AddPoint(float(coordinates[0][iCoord]),
-                                              float(coordinates[1][iCoord]))
-                    else:
-                        print 'Can not create geometry. Muptipolygon is not supported.'
-                # set geomRing if it has points (polygon)
-                if geomRing.GetPointCount() != 0:
-                    geometry.AddGeometryDirectly(geomRing)
-=======
-                dtype = ogr.OFTString
-            # create field
-            fieldDefn = ogr.FieldDefn(iFieldName, ogr.OFTString)
-            fieldDefn.SetWidth(32)
-            self.layer.CreateField(fieldDefn)
-
-        # set values to each feature
-        for iFeature in range(len(values)):
-            feature = ogr.Feature(self.layer.GetLayerDefn())
-            # create a geometry
-            geometry = ogr.Geometry(type=geomType)
-            # set a coordinates of the geometry
-            geometry.SetPoint_2D(0, float(coordinates[0, iFeature]),
-                                    float(coordinates[1, iFeature]))
->>>>>>> 82ff3962
-            # set srs
-            srs = self.layer.GetSpatialRef()
-            geometry.AssignSpatialReference(srs)
-
-<<<<<<< HEAD
-            # set geometry to each feature
-            self._set2feature(iFeature, geometry=geometry)
-
-    def create_fields(self, fieldNames=[], fieldValues=[], featureID=None):
-        ''' create fields and set the values
-
-        Parameters
-        ----------
-        fieldNames : list with string elements (the lenght is m)
-            names of fields
-        fieldValues :  np.array (m x n) or list with
-            one or more list as the element.
-            e.g. : [[A1, A2, ..., An],[B1, B2, ..., Bn], ...,[Z1, Z2, .., Zn]]
-            n is a number of features and m is a number of fields.
-        feateurID : None or list with int elements (the length is n)
-            the values are from 0 to n-1
-
-        Modifies
-        --------
-        self.layer : add field names and set the values
-
-        '''
-        # set self.fieldDataTypes of new fields
-        self._make_datatype_dict(fieldNames, fieldValues)
-
-        # Tarnspose vieldValues
-        fieldValues = map(list, zip(*fieldValues))
-
-        # Assume that fieldValues are arranged from feature[0] to feature[n-1]
-        if featureID is None:
-            featureID = range(len(fieldValues))
-
-        # set new fieldnames to the layer
-        self._add_fieldnames(fieldNames)
-
-        # set field values to each featuer
-        for i, iFeature in enumerate(featureID):
-            self._set2feature(iFeature, fieldNames=fieldNames,
-                              fieldValues=fieldValues[i])
-
-    def _set2feature(self, featureID, fieldNames=[], fieldValues=None,
-                     geometry=None):
-        ''' set fields or a geometry to a feature
-
-        Parameters
-        ----------
-        featureID : int
-            feature ID number
-        fieldNames : list with string elements
-            names of fields
-        fieldValues : list (the lenght is a number of fields)
-            values corresponding to the fieldNames list
-        geometry : geometry object
-
-        Modifies
-        --------
-        self.layer : set fields or a geometry
-            if feature with given featureID has existed,
-            set the values / geometry
-            if not, create a new feature then set the values / geometry
-
-        '''
-        # get featuer with featureID.if it does not exist, create a new feature
-        feature = self.layer.GetFeature(featureID)
-        setFeature = True
-        if feature is None:
-            feature = ogr.Feature(self.layer.GetLayerDefn())
-            setFeatuer = False
-
-        # if geometry is given, set geometry. otherwise, set field values
-        if geometry is not None:
-=======
-            # set geometry
->>>>>>> 82ff3962
-            feature.SetGeometryDirectly(geometry)
-
-            # set field values
-            for jField in values.dtype.names:
-                if values.dtype[jField].name.startswith('int'):
-                    feature.SetField(jField, int(values[iFeature][jField]))
-                elif values.dtype[jField].name.startswith('float'):
-                    feature.SetField(jField, float(values[iFeature][jField]))
-                else:
-                    feature.SetField(jField, str(values[iFeature][jField]))
-
-<<<<<<< HEAD
-        '''
-        for iFieldName in fieldNames:
-            if not (iFieldName in self.fieldNames):
-                field = ogr.FieldDefn(iFieldName,
-                                      self.fieldDataTypes[iFieldName])
-                self.layer.CreateField(field)
-                self.fieldNames.append(iFieldName)
-=======
-            self.layer.CreateFeature(feature)
->>>>>>> 82ff3962
-
-            feature.Destroy()
-
-<<<<<<< HEAD
-        Parameters
-        ----------
-        name : list with string elements
-            names of fields
-        values : list with string or scalar elements
-            values of fields
-
-        Modifies
-        --------
-        self.fieldDataTypes
-            add new fields name and their OGR datatype
-
-        '''
-        for i, iName in enumerate(names):
-            if not (iName in self.fieldDataTypes.keys()):
-                ogrDataType = {
-                    "<type 'str'>": ogr.OFTString,
-                    "<type 'int'>": ogr.OFTInteger,
-                    "<type 'int32'>": ogr.OFTInteger,
-                    "<type 'float'>": ogr.OFTReal,
-                    }.get(str(type(values[i][0])), ogr.OFTString)
-                self.fieldDataTypes[iName] = ogrDataType
-
-    def get_corner_points(self, latlon=True):
-        '''Get corner points (geometries of featuers) in the layer
-=======
-    def get_points(self, latlon=True):
-        '''Get points (geometries of featuers) in the layer
->>>>>>> 82ff3962
-
-        !!NB!!
-        if shapefile has SRS, assume that geometry is lon/lat
-        if not, assume that the geometry is given in pix/lin
-        only ogr.wkbPoint or ogr.wkbPoint25D is supported
-
-        Parameters
-        ----------
-        latlon : bool
-            if True, coordinates in lon/lat
-
-        Returns
-        --------
-        points : tuple or None
-            elements of tuple are X-Y coordinates
-        latlon : bool
-
-        '''
-        # get srs from the layer
-        srs = self.layer.GetSpatialRef()
-
-        points = []
-        for feature in self.layer:
-            geom = feature.GetGeometryRef()
-            # if srs is None, get srs from the geometry
-            if geom is not None and srs is None:
-                srs = geom.GetSpatialReference()
-            # if srs is given, assume the coordinates are in lat/lon
-            if srs is None:
-                latlon = False
-            else:
-                latlon = True
-
-            # get corner points from geometry
-<<<<<<< HEAD
-            if (geom is not None and
-                    (geom.GetGeometryType() == ogr.wkbPoint or
-                     geom.GetGeometryType() == ogr.wkbPoint25D)):
-                p = geom.GetPoints()[0]
-                points.append((p[0], p[1]))
-            elif (geom is not None and
-                    (geom.GetGeometryType() == ogr.wkbLineString or
-                     geom.GetGeometryType() == ogr.wkbLineString25D)):
-                for iPoint in range(geom.GetPointCount()):
-                    p = geom.GetPoints()[iPoint]
-                    points.append((p[0], p[1]))
-            elif (geom is not None and
-                    (geom.GetGeometryType() == ogr.wkbPolygon or
-                     geom.GetGeometryType() == ogr.wkbPolygon25D)):
-                ring = geom.GetGeometryRef(0)
-                for iPoint in range(ring.GetPointCount()):
-                    p = ring.GetPoint(iPoint)
-                    points.append((p[0], p[1]))
-            # if shapefile has no geometry or multipolygon, give warning
-            else:
-                print 'No supported geometry in shape file. (multi-ploygon is not supported)'
-=======
-            if geom is not None:
-                p = geom.GetPoints()[0]
-                points.append((p[0], p[1]))
-
->>>>>>> 82ff3962
-        if points == []:
-            points = None
-        else:
-            points = tuple(points)
-        return points, latlon
-
-
-    def export(self, fileName):
-        '''Save as ESRI shape-file'''
-        ogr.GetDriverByName("ESRI Shapefile").CopyDataSource(self.datasource, fileName)
+# Name:    nansashape.py
+# Purpose: Container of Nansatshape class
+# Authors:      Asuka Yamakawa, Anton Korosov, Knut-Frode Dagestad,
+#               Morten W. Hansen, Alexander Myasoyedov,
+#               Dmitry Petrenko, Evgeny Morozov
+# Created:      07.05.2013
+# Copyright:    (c) NERSC 2011 - 2013
+# Licence:
+# This file is part of NANSAT.
+# NANSAT is free software: you can redistribute it and/or modify
+# it under the terms of the GNU General Public License as published by
+# the Free Software Foundation, version 3 of the License.
+# http://www.gnu.org/licenses/gpl-3.0.html
+# This program is distributed in the hope that it will be useful,
+# but WITHOUT ANY WARRANTY without even the implied warranty of
+# MERCHANTABILITY or FITNESS FOR A PARTICULAR PURPOSE.
+
+# import standard and additional libraries
+from nansat_tools import *
+
+
+class Nansatshape():
+    ''' Nansatshape class reads and writes ESRI-shape files
+
+        The core of Nansatshape is a OGR. the main functions of the class are
+        1. Create empty object in memory and add data (fields and geometory).
+        2. Open shape file and read the data.
+
+        Nansatshape support points, but not line, ploygons, mupti-polygons
+
+    '''
+    def __init__(self, fileName=None, layer=0, srs=None, wkbStyle=ogr.wkbPoint):
+        '''Create Nansatshape object
+
+        if <fileName> is given:
+            Open OGR datasource and copy to self.datasource in memory
+            Read a layer from self.datasource and add it to self.layer
+        if <fileName> is not given:
+            Create empty OGR datasource in memory
+            Add empty layer to self.layer
+
+        Parameters
+        -----------
+        fileName : string
+            location of a shape file
+        layer : int or string
+            if int and a shapefile is given, it is a layer number which is read.
+            if string, it is layer name to created or open
+        srs : SpatialReference object
+        wkbStyle : ogr.wkbPoint, ogr.wkbPoint25D
+
+        Creates
+        --------
+        self.datasource : ogr data source in memory
+        self.layer : ogr layer
+
+        '''
+        # create random name for the OGR dataset in memory
+        allChars = ascii_uppercase + digits
+        randomName = ''.join(choice(allChars) for x in range(10))
+
+        # Create a empty datasource and layer in memory
+        if fileName is None:
+            self.datasource = ogr.GetDriverByName('Memory').CreateDataSource(randomName)
+            # create a new later
+            if layer == 0:
+                layer = 'NansatLayer'
+            self.layer = self.datasource.CreateLayer(layer, srs, wkbStyle)
+        # if filename is given, open the file and copy the datasource in memory
+        else:
+            # Open shapefile and copy the datasource into memory
+            ogrDs = ogr.Open(fileName)
+            self.datasource = ogr.GetDriverByName('Memory').CopyDataSource(ogrDs, randomName)
+            ogrDs.Destroy()
+            # Set a layer from the datasource
+            if type(layer) is int:
+                self.layer = self.datasource.GetLayer(layer)
+            else:
+                self.layer = self.datasource.GetLayerByName(layer)
+
+    def add_features(self, values, coordinates):
+        ''' Set field values and / or geometry to each feature
+
+        Loop over given arrays of coordinates and values and create
+        corresponding points with data. Only ogr.wkbPoint is supported.
+
+        Parameters
+        ----------
+        values :  2-D structured numpy array (aka record array)
+            data to be stored in the vector layer. Names of the fields
+            in the array will become fields in the layer.
+
+        coordinates : np.array (n x 2)
+            n rows with x and y coordinates of points. Length of
+            coordinates should be equal to length of values.
+
+        Modifies
+        --------
+        self.layer : Set the values and geometry.
+
+        '''
+        # get geometry type
+        geomType = self.layer.GetGeomType()
+
+        # return if input file is non-point
+        if geomType != ogr.wkbPoint and geomType != ogr.wkbPoint25D:
+            print 'Cannot add features to non-point layers'
+            return
+
+        # create fields from columns of values
+        for i, iFieldName in enumerate (values.dtype.names):
+            # get data type for each field
+            if str(values.dtype[i]).startswith('int'):
+                dtype = ogr.OFTInteger
+            elif str(values.dtype[i]).startswith('float'):
+                dtype = ogr.OFTReal
+            else:
+                dtype = ogr.OFTString
+            # create field
+            fieldDefn = ogr.FieldDefn(iFieldName, ogr.OFTString)
+            fieldDefn.SetWidth(32)
+            self.layer.CreateField(fieldDefn)
+
+        # set values to each feature
+        for iFeature in range(len(values)):
+            feature = ogr.Feature(self.layer.GetLayerDefn())
+            # create a geometry
+            geometry = ogr.Geometry(type=geomType)
+            # set a coordinates of the geometry
+            geometry.SetPoint_2D(0, float(coordinates[0, iFeature]),
+                                    float(coordinates[1, iFeature]))
+            # set srs
+            srs = self.layer.GetSpatialRef()
+            geometry.AssignSpatialReference(srs)
+
+            # set geometry
+            feature.SetGeometryDirectly(geometry)
+
+            # set field values
+            for jField in values.dtype.names:
+                if values.dtype[jField].name.startswith('int'):
+                    feature.SetField(jField, int(values[iFeature][jField]))
+                elif values.dtype[jField].name.startswith('float'):
+                    feature.SetField(jField, float(values[iFeature][jField]))
+                else:
+                    feature.SetField(jField, str(values[iFeature][jField]))
+
+    def get_points(self, latlon=True):
+        '''Get points (geometries of featuers) in the layer
+
+        !!NB!!
+        if shapefile has SRS, assume that geometry is lon/lat
+        if not, assume that the geometry is given in pix/lin
+        only ogr.wkbPoint or ogr.wkbPoint25D is supported
+
+        Parameters
+        ----------
+        latlon : bool
+            if True, coordinates in lon/lat
+
+        Returns
+        --------
+        points : tuple or None
+            elements of tuple are X-Y coordinates
+        latlon : bool
+
+        '''
+        # get srs from the layer
+        srs = self.layer.GetSpatialRef()
+
+        points = []
+        for feature in self.layer:
+            geom = feature.GetGeometryRef()
+            # if srs is None, get srs from the geometry
+            if geom is not None and srs is None:
+                srs = geom.GetSpatialReference()
+            # if srs is given, assume the coordinates are in lat/lon
+            if srs is None:
+                latlon = False
+            else:
+                latlon = True
+
+            # get corner points from geometry
+            if geom is not None:
+                p = geom.GetPoints()[0]
+                points.append((p[0], p[1]))
+
+        if points == []:
+            points = None
+        else:
+            points = tuple(points)
+        return points, latlon
+
+
+    def export(self, fileName):
+        '''Save as ESRI shape-file'''
+        ogr.GetDriverByName("ESRI Shapefile").CopyDataSource(self.datasource, fileName)