--- conflicted
+++ resolved
@@ -1701,12 +1701,8 @@
             firstBand =bandList[0]
             if type(firstBand) == str:
                 firstBand = self._get_band_number(firstBand)
-<<<<<<< HEAD
             data = self[firstBand]
-            browser = PointBrowser(data)
-=======
-            browser = PointBrowser(self[firstBand], **kwargs)
->>>>>>> 27ec271c
+            browser = PointBrowser(data, **kwargs)
             browser.get_points()
             points = tuple(browser.coordinates)
             latlon = False
