# Name:    nansat.py
# Name:  nansat.py
# Purpose: Container of Nansat class
# Authors:      Asuka Yamakawa, Anton Korosov, Knut-Frode Dagestad,
#               Morten W. Hansen, Alexander Myasoyedov,
#               Dmitry Petrenko, Evgeny Morozov
# Created:      29.06.2011
# Copyright:    (c) NERSC 2011 - 2013
# Licence:
# This file is part of NANSAT.
# NANSAT is free software: you can redistribute it and/or modify
# it under the terms of the GNU General Public License as published by
# the Free Software Foundation, version 3 of the License.
# http://www.gnu.org/licenses/gpl-3.0.html
# This program is distributed in the hope that it will be useful,
# but WITHOUT ANY WARRANTY without even the implied warranty of
# MERCHANTABILITY or FITNESS FOR A PARTICULAR PURPOSE.

# import standard and additional libraries
from nansat_tools import *
import scipy

# import nansat parts
try:
    from domain import Domain
except ImportError:
    warnings.warn('Cannot import Domain!'
                  'Nansat will not work.')

try:
    from figure import Figure
except ImportError:
    warnings.warn('Cannot import Figure!'
                  'Nansat will not work.')

try:
    from vrt import VRT
except ImportError:
    warnings.warn('Cannot import VRT!'
                  'Nansat will not work.')

try:
    from nansatshape import Nansatshape
except ImportError:
    warnings.warn('Cannot import NansatOGR!'
                  'Nansat will not work.')

# Force GDAL to raise exceptions
try:
    gdal.UseExceptions()
except:
    warnings.warn('GDAL will not raise exceptions.'
                  'Probably GDAL is not installed')

# Set environment variables, the script directory
nansathome = os.path.dirname(os.path.abspath(inspect.getfile(
                                             inspect.currentframe())))
sys.path.append(nansathome)
sys.path.append(nansathome + '/mappers/')
if not 'GDAL_DRIVER_PATH' in os.environ:
    os.environ['GDAL_DRIVER_PATH'] = nansathome + '/pixelfunctions/'

# Compile pixelfunctions if not already done.
if sys.platform.startswith('win'):
    if not os.path.exists(nansathome + '/pixelfunctions/gdal_PIXFUN.DLL'):
        print 'Cannot find "gdal_PIXFUN.dll". Compile pixelfunctions !!'
else:
    if not os.path.exists(nansathome + '/pixelfunctions/gdal_PIXFUN.so'):
        print 'Cannot find "gdal_PIXFUN.so". Compiling pixelfunctions...'
        os.system('cd ' + nansathome + '/pixelfunctions/; make clean; make')


class Nansat(Domain):
    '''Container for geospatial data, performs all high-level operations

    n = Nansat(fileName) opens the file with satellite or model data for
    reading, adds scientific metadata to bands, and prepares the data for
    further handling.

    The instance of Nansat class (the object <n>) contains information
    about geographical reference of the data (e.g raster size, pixel
    resolution, type of projection, etc) and about bands with values of
    geophysical variables (e.g. water leaving radiance, normalized radar
    cross section, chlrophyll concentraion, etc). The object <n> has methods
    for high-level operations with data. E.g.:
    * reading data from file (Nansat.__getitem__);
    * visualization (Nansat.write_figure);
    * changing geographical reference (Nansat.reproject);
    * exporting (Nansat.export)
    * and much more...

    Nansat inherits from Domain (container of geo-reference information)
    Nansat uses instance of VRT (wraper around GDAL VRT-files)
    Nansat uses instance of Figure (collection of methods for visualization)
    '''

    def __init__(self, fileName='', mapperName='', domain=None,
                 array=None, parameters=None, logLevel=30, **kwargs):
        '''Create Nansat object

        if <fileName> is given:
            Open GDAL dataset,
            Read metadata,
            Generate GDAL VRT file with mapping of variables in memory
            Create logger
            Create Nansat object for perfroming high-level operations
        if <domain> and <array> are given:
            Create VRT object from data in <array>
            Add geolocation from <domain>

        Parameters
        -----------
        fileName : string
            location of the file
        mapperName : string, optional
            name of the mapper from nansat/mappers dir. E.g.
            'ASAR', 'hirlam', 'merisL1', 'merisL2', etc.
        domain : Domain object
            Geo-reference of a new raster
        array : numpy array
            Firts band of a new raster
        parameters : dictionary
            Metadata for the 1st band of a new raster,e.g. name, wkv, units,...
        logLevel : int, optional, default: logging.DEBUG (30)
            Level of logging. See: http://docs.python.org/howto/logging.html
        kwargs : additional arguments for mappers

        Creates
        --------
        self.mapperList : list of file names
            list of available working mappers
        self.fileName : file name
            set file name given by the argument
        self.raw : Mapper(VRT) object
            set VRT object with VRT dataset with mapping of variables
        self.vrt : Mapper(VRT) object
            Copy of self.raw
        self.logger : logging.Logger
            logger for output debugging info
        self.name : string
            name of object (for writing KML)

        '''
        # check the arguments
        if fileName == '' and domain is None:
            raise OptionError('Either fileName or domain is required.')

        # create logger
        self.logger = add_logger('Nansat', logLevel)

        # empty dict of VRTs with added bands
        self.addedBands = {}

        # add all available mappers if mapperName is not given
        self.mapper = 'None'
        self.mapperList = []
        if mapperName is '':
            for folder in sys.path:
                for mapper in glob.glob(folder + '/mapper_*.py'):
                    self.mapperList.append(os.path.basename(mapper))

            # pop and append generic mapper to the end
            self.mapperList.pop(self.mapperList.index('mapper_generic.py'))
            self.mapperList.append('mapper_generic.py')

        self.logger.debug('Mappers: ' + str(self.mapperList))

        # set input file name
        self.fileName = fileName
        # name, for compatibility with some Domain methods
        self.name = os.path.basename(fileName)
        self.path = os.path.dirname(fileName)

        # create self.raw from a file using mapper or...
        if fileName != '':
            # Make original VRT object with mapping of variables
            self.raw = self._get_mapper(mapperName, **kwargs)
            # Set current VRT object
            self.vrt = self.raw.copy()
        # ...create using array, domain, and parameters
        else:
            # Get vrt from domain
            self.raw = VRT(gdalDataset=domain.vrt.dataset)
            # Set current VRT object
            self.vrt = VRT(gdalDataset=domain.vrt.dataset)
            if array is not None:
                # add a band from array
                self.add_band(array=array, parameters=parameters)

        self.logger.debug('Object created from %s ' % self.fileName)

    def __getitem__(self, bandID):
        ''' Returns the band as a NumPy array, by overloading []

        Parameters
        -----------
        bandID : int or str
            If int, array from band with number <bandID> is returned
            If string, array from band with metadata 'name' equal to
            <bandID> is returned

        Returns
        --------
        self.get_GDALRasterBand(bandID).ReadAsArray() : NumPy array

        '''
        # get band
        band = self.get_GDALRasterBand(bandID)
        # get expression from metadata
        expression = band.GetMetadata().get('expression', '')
        # get data
        bandData = band.ReadAsArray()
        # execute expression if any
        if expression != '':
            bandData = eval(expression)

        # Set invalid and missing data to np.nan
        if band.GetMetadata().has_key('_FillValue'):
            fillValue = float(band.GetMetadata()['_FillValue'])
            try:
                bandData[bandData == fillValue] = np.nan
            except:
                self.logger.info('Cannot replace _FillValue values with np.NAN!')
        try:
            bandData[np.isinf(bandData)] = np.nan
        except:
            self.logger.info('Cannot replace inf values with np.NAN!')


        return bandData

    def __repr__(self):
        '''Creates string with basic info about the Nansat object'''

        outString = '-' * 40 + '\n'
        outString += self.fileName + '\n'
        outString += '-' * 40 + '\n'
        outString += 'Mapper: ' + self.mapper + '\n'
        outString += '-' * 40 + '\n'
        outString += self.list_bands(False)
        outString += '-' * 40 + '\n'
        outString += Domain.__repr__(self)
        return outString

    def add_band(self, fileName=None, vrt=None, bandID=1, array=None,
                 parameters=None, resamplingAlg=1, nomem=False):
        '''Add band from the array to self.vrt

        Create VRT object which contains VRT and RAW binary file and append it
        to self.addedBands
        Create new band in self.raw which points to this vrt

        NB : Adding band is possible for raw (nonprojected, nonresized) images
        only. Adding band will cancel any previous reproject() or resize().

        Parameters
        -----------
        fileName : string, name of the file, source of band
        vrt : VRT, source of band
        bandID : int, number of the band in fileName or in vrt
        array : Numpy array with band data
        parameters : dictionary, band metadata: wkv, name, etc.
        resamplingAlg : 0, 1, 2 stands for nearest, bilinear, cubic
        nomem : boolean, saves the vrt to a tempfile if nomem is True

        Modifies
        ---------
        Creates VRT object with VRT-file and RAW-file
        Adds band to the self.vrt

        '''
        # None => {} in input p
        if parameters is None:
            parameters = {}

        # default added vrt, source bandNumber and metadata
        vrt2add = None
        bandNumber = None
        p2add = {}

        # get band from input file name
        if fileName is not None:
            # create temporary nansat object
            n = Nansat(fileName)
            # reproject onto current grid
            n.reproject(self)
            # get vrt to be added
            vrt2add = n.vrt
            # get band metadata
            bandNumber = n._get_band_number(bandID)
            p2add = n.get_metadata(bandID=bandID)

        # get band from input VRT
        if vrt is not None:
            # get VRT to be added
            vrt2add = vrt
            # get band metadata
            bandNumber = bandID
            p2add = vrt.dataset.GetRasterBand(bandID).GetMetadata()

        # get band from input array
        if array is not None:
            if array.shape == self.shape():
                # create VRT from array
                vrt2add = VRT(array=array, nomem=nomem)
            else:
                # create VRT from resized array
                srcVRT = VRT(array=array, nomem=nomem)
                vrt2add = srcVRT.get_resized_vrt(self.shape()[1],
                                                 self.shape()[0],
                                                 resamplingAlg)
            # set parameters
            bandNumber = 1

        # add parameters from input
        for pKey in parameters:
            p2add[pKey] = parameters[pKey]

        # add the array band into self.vrt and get bandName
        bandName = self.raw._create_band({'SourceFilename': vrt2add.fileName,
                                          'SourceBand': bandNumber}, p2add)
        # add VRT with the band to the dictionary
        # (not to loose the VRT object and VRT file in memory)
        self.addedBands[bandName] = vrt2add
        self.raw.dataset.FlushCache()  # required after adding bands
        # copy raw VRT object to the current vrt
        self.vrt = self.raw.copy()

    def bands(self):
        ''' Make a dictionary with all bands metadata

        Returns
        --------
        b : dictionary
            key = N, value = dict with all band metadata

        '''
        b = {}
        for iBand in range(self.vrt.dataset.RasterCount):
            b[iBand + 1] = self.get_metadata(bandID=iBand + 1)

        return b

    def has_band(self, band):
        for b in self.bands():
            if self.bands()[b]['name'] == band:
                return True
        return False

    def export(self, fileName, rmMetadata=[], addGeolocArray=True,
               addGCPs=True, driver='netCDF'):
        '''Export Nansat object into netCDF or GTiff file

        Parameters
        -----------
        fileName : output file name
        rmMetadata : list with metadata names to remove before export.
            e.g. ['name', 'colormap', 'source', 'sourceBands']
        addGeolocArray : Boolean, add geolocation array datasets? [True].
        addGCPs : Boolean, add GCPs? [True]
        driver : Which GDAL driver (format) to use [netCDF]
        flip : Boolean, flip the data? [True]

        Modifies
        ---------
        Create a netCDF file

        !! NB
        ------
        If number of bands is more than one,
        serial numbers are added at the end of each band name.

        It is possible to fix it by changing
        line.4605 in GDAL/frmts/netcdf/netcdfdataset.cpp :
        'if( nBands > 1 ) sprintf(szBandName,"%s%d",tmpMetadata,iBand);'
        --> 'if( nBands > 1 ) sprintf(szBandName,"%s",tmpMetadata);'

        CreateCopy fails in case the band name has special characters,
        e.g. the slash in 'HH/VV'.

        '''
        # temporary VRT for exporting
        exportVRT = self.vrt.copy()
        exportVRT.real = []
        exportVRT.imag = []

        # Find complex data band
        complexBands = []
        node0 = Node.create(exportVRT.read_xml())
        for iBand in node0.nodeList('VRTRasterBand'):
            dataType = iBand.getAttribute('dataType')
            if dataType[0] == 'C':
                complexBands.append(int(iBand.getAttribute('band')))

        # if data includes complex data,
        # create two bands from real and imaginary data arrays
        if len(complexBands) != 0:
            for i in complexBands:
                bandMetadataR = self.get_metadata(bandID=i)
                bandMetadataR.pop('dataType')
                try:
                    bandMetadataR.pop('PixelFunctionType')
                except:
                    pass
                # Copy metadata and modify 'name' for real and imag bands
                bandMetadataI = bandMetadataR.copy()
                bandMetadataR['name'] = bandMetadataR.pop('name') + '_real'
                bandMetadataI['name'] = bandMetadataI.pop('name') + '_imag'
                # Create bands from the real and imaginary numbers
                exportVRT.real.append(VRT(array=self[i].real))
                exportVRT.imag.append(VRT(array=self[i].imag))

                metaDict = [{'src': {
                             'SourceFilename': exportVRT.real[-1].fileName,
                             'SourceBand':  1},
                             'dst': bandMetadataR},
                            {'src': {
                             'SourceFilename': exportVRT.imag[-1].fileName,
                             'SourceBand':  1},
                             'dst': bandMetadataI}]
                exportVRT._create_bands(metaDict)
            # delete the complex bands
            exportVRT.delete_bands(complexBands)

        # add bands with geolocation arrays to the VRT
        if addGeolocArray and len(exportVRT.geolocationArray.d) > 0:
            exportVRT._create_band(
                {'SourceFilename': self.vrt.geolocationArray.d['X_DATASET'],
                 'SourceBand': int(self.vrt.geolocationArray.d['X_BAND'])},
                {'wkv': 'longitude',
                 'name': 'GEOLOCATION_X_DATASET'})
            exportVRT._create_band(
                {'SourceFilename': self.vrt.geolocationArray.d['Y_DATASET'],
                 'SourceBand': int(self.vrt.geolocationArray.d['Y_BAND'])},
                {'wkv': 'latitude',
                 'name': 'GEOLOCATION_Y_DATASET'})

        # add GCPs to VRT metadata
        if addGCPs:
            exportVRT._add_gcp_metadata()

        # add projection metadata
        srs = self.vrt.dataset.GetProjection()
        exportVRT.dataset.SetMetadataItem('NANSAT_Projection',
                                          srs.replace(',',
                                                      '|').replace('"', '&'))

        # add GeoTransform metadata
        geoTransformStr = str(self.vrt.dataset.GetGeoTransform()).replace(',',
                                                                          '|')
        exportVRT.dataset.SetMetadataItem('NANSAT_GeoTransform',
                                          geoTransformStr)

        # manage metadata for each band
        for iBand in range(exportVRT.dataset.RasterCount):
            band = exportVRT.dataset.GetRasterBand(iBand + 1)
            bandMetadata = band.GetMetadata()
            # set NETCDF_VARNAME
            try:
                bandMetadata['NETCDF_VARNAME'] = bandMetadata['name']
            except:
                self.logger.warning('Unable to set NETCDF_VARNAME for band %d'
                                    % (iBand + 1))
            # remove unwanted metadata from bands
            for rmMeta in rmMetadata:
                try:
                    bandMetadata.pop(rmMeta)
                except:
                    self.logger.info('Unable to remove metadata'
                                     '%s from band %d' % (rmMeta, iBand + 1))
            band.SetMetadata(bandMetadata)

        # remove unwanted global metadata
        globMetadata = exportVRT.dataset.GetMetadata()
        for rmMeta in rmMetadata:
            try:
                globMetadata.pop(rmMeta)
            except:
                self.logger.info('Global metadata %s not found' % rmMeta)
        exportVRT.dataset.SetMetadata(globMetadata)

        # if output filename is same as input one...
        if self.fileName == fileName:
            numOfBands = self.vrt.dataset.RasterCount
            # create VRT from each band and add it
            for iBand in range(numOfBands):
                vrt = VRT(array=self[iBand+1])
                self.add_band(vrt=vrt)
                metadata = self.get_metadata(bandID=iBand+1)
                self.set_metadata(key=metadata, bandID=numOfBands+iBand+1)
            # remove source bands
            self.vrt.delete_bands(range(1, numOfBands))

        # Create an output file using GDAL
        self.logger.debug('Exporting to %s using %s...' % (fileName, driver))
        dataset = gdal.GetDriverByName(driver).CreateCopy(fileName,
                                                          exportVRT.dataset)
        self.logger.debug('Export - OK!')

    def _get_new_rastersize(self, factor=1, width=None, height=None):
        # get current shape
        rasterYSize = float(self.shape()[0])
        rasterXSize = float(self.shape()[1])

        # estimate factor if width or height is given
        if width is not None:
            factor = float(width) / rasterXSize
        if height is not None:
            factor = float(height) / rasterYSize

        # calculate new size
        newRasterYSize = int(rasterYSize * factor)
        newRasterXSize = int(rasterXSize * factor)

        self.logger.info('New size/factor: (%f, %f)/%f' %
                        (newRasterXSize, newRasterYSize, factor))
        
        return newRasterYSize, newRasterXSize
        

    def resize(self, factor=1, width=None, height=None, eResampleAlg=-1):
        '''Proportional resize of the dataset.

        The dataset is resized as (xSize*factor, ySize*factor) or
        (width, calulated height) or (calculated width, height).
        self.vrt is rewritten to the the downscaled sizes.
        Georeference is stored in the object. Useful e.g. for export.
        If GCPs are given in a dataset, they are also rewritten.
        If resize() is called without any parameters then previsous
        resizing/reprojection cancelled.

        WARNING: It seems like the function is presently not working for complex
        bands and pixelfunction bands - in case this kind of data is needed 
        it should be copied to a numpy array which is added as a band before
        resizing.

        Parameters
        -----------
        Either factor, or width, or height should be given:
            factor : float, optional, default=1
            width : int, optional
            height : int, optional
            eResampleAlg : int (GDALResampleAlg), optional
                -1 : Average,
                0 : NearestNeighbour,

        Modifies
        ---------
        self.vrt.dataset : VRT dataset of VRT object
            raster size are modified to downscaled size.
            If GCPs are given in the dataset, they are also overwritten.

        '''
        # resize back to original size/setting
        if factor == 1 and width is None and height is None:
            self.vrt = self.raw.copy()
            return

        # check if eResampleAlg is valid
        if eResampleAlg > 0:
            self.logger.error('''
                            eResampleAlg must be <= 0.
                            Use resize_without_georeference instead''')
            return

        # get new shape
        newRasterYSize, newRasterXSize = self._get_new_rastersize(factor,
                                                              width,
                                                              height)

        # Get XML content from VRT-file
        vrtXML = self.vrt.read_xml()
        node0 = Node.create(vrtXML)

        # replace rasterXSize in <VRTDataset>
        node0.replaceAttribute('rasterXSize', str(newRasterXSize))
        node0.replaceAttribute('rasterYSize', str(newRasterYSize))

        rasterYSize, rasterXSize = self.shape()

        # replace xSize in <DstRect> of each source
        for iNode1 in node0.nodeList('VRTRasterBand'):
            for sourceName in ['ComplexSource', 'SimpleSource']:
                for iNode2 in iNode1.nodeList(sourceName):
                    iNodeDstRect = iNode2.node('DstRect')
                    iNodeDstRect.replaceAttribute('xSize',
                                                  str(newRasterXSize))
                    iNodeDstRect.replaceAttribute('ySize',
                                                  str(newRasterYSize))
            # if method=-1, overwrite 'ComplexSource' to 'AveragedSource'
            if eResampleAlg == -1:
                iNode1.replaceTag('ComplexSource', 'AveragedSource')
                iNode1.replaceTag('SimpleSource', 'AveragedSource')

        # Edit GCPs to correspond to the downscaled size
        if node0.node('GCPList'):
            for iNode in node0.node('GCPList').nodeList('GCP'):
                pxl = float(iNode.getAttribute('Pixel')) * factor
                if pxl > float(rasterXSize):
                    pxl = rasterXSize
                iNode.replaceAttribute('Pixel', str(pxl))
                lin = float(iNode.getAttribute('Line')) * factor
                if lin > float(rasterYSize):
                    lin = rasterYSize
                iNode.replaceAttribute('Line', str(lin))

        # Write the modified elemements into VRT
        self.vrt.write_xml(str(node0.rawxml()))


    def resize_lite(self, factor=1, width=None,
                                                    height=None,
                                                    eResampleAlg=1):
        '''Proportional resize of the dataset. No georeference kept.

        The dataset is resized as (xSize*factor, ySize*factor) or
        (width, calulated height) or (calculated width, height).
        self.vrt is rewritten to the the downscaled sizes.
        No georeference (useful e.g. for export) is stored in the object. 
        If resize() is called without any parameters then previsous
        resizing/reprojection cancelled.

        WARNING: It seems like the function is presently not working for complex
        bands and pixelfunction bands - in case this kind of data is needed 
        it should be copied to a numpy array which is added as a band before
        resizing.

        Parameters
        -----------
        Either factor, or width, or height should be given:
            factor : float, optional, default=1
            width : int, optional
            height : int, optional
            eResampleAlg : int (GDALResampleAlg), optional
                1 : Bilinear,
                2 : Cubic,
                3 : CubicSpline,
                4 : Lancoz
<<<<<<< HEAD
                if eResampleAlg > 0 : VRT.get_resized_array() is used
                (Although the default is -1 (Average),
                 if fileName start from 'ASA_', the default is 0 (NN).)
=======
                if eResampleAlg > 0 : VRT.resized() is used
>>>>>>> 0ed45bb5

        Modifies
        ---------
        self.vrt.dataset : VRT dataset of VRT object
            raster size are modified to downscaled size.

        '''
        # resize back to original size/setting
        if factor == 1 and width is None and height is None:
            self.vrt = self.raw.copy()
            return

        # check if eResampleAlg is valid
        if eResampleAlg < 1:
            self.logger.error('''
                            eResampleAlg must be > 0.
                            Use resize() instead''')
            return

        # get new shape
        newRasterYSize, newRasterXSize = self._get_new_rastersize(factor,
                                                              width,
                                                              height)

<<<<<<< HEAD
        self.logger.info('New size/factor: (%f, %f)/%f' %
                        (newRasterXSize, newRasterYSize, factor))

        if eResampleAlg > 0:
            # apply affine transformation using reprojection
            self.vrt = self.vrt.get_resized_vrt(newRasterXSize,
                                                newRasterYSize,
                                                eResampleAlg=eResampleAlg)
        else:
            # simply modify VRT rasterX/Ysize and GCPs
            # Get XML content from VRT-file
            vrtXML = self.vrt.read_xml()
            node0 = Node.create(vrtXML)

            # replace rasterXSize in <VRTDataset>
            node0.replaceAttribute('rasterXSize', str(newRasterXSize))
            node0.replaceAttribute('rasterYSize', str(newRasterYSize))

            # replace xSize in <DstRect> of each source
            for iNode1 in node0.nodeList('VRTRasterBand'):
                for sourceName in ['ComplexSource', 'SimpleSource']:
                    for iNode2 in iNode1.nodeList(sourceName):
                        iNodeDstRect = iNode2.node('DstRect')
                        iNodeDstRect.replaceAttribute('xSize',
                                                      str(newRasterXSize))
                        iNodeDstRect.replaceAttribute('ySize',
                                                      str(newRasterYSize))
                # if method=-1, overwrite 'ComplexSource' to 'AveragedSource'
                if eResampleAlg == -1:
                    iNode1.replaceTag('ComplexSource', 'AveragedSource')
                    iNode1.replaceTag('SimpleSource', 'AveragedSource')

            # Edit GCPs to correspond to the downscaled size
            if node0.node('GCPList'):
                for iNode in node0.node('GCPList').nodeList('GCP'):
                    pxl = float(iNode.getAttribute('Pixel')) * factor
                    if pxl > float(rasterXSize):
                        pxl = rasterXSize
                    iNode.replaceAttribute('Pixel', str(pxl))
                    lin = float(iNode.getAttribute('Line')) * factor
                    if lin > float(rasterYSize):
                        lin = rasterYSize
                    iNode.replaceAttribute('Line', str(lin))

            # Write the modified elemements into VRT
            self.vrt.write_xml(str(node0.rawxml()))
=======
        # apply affine transformation using reprojection
        self.vrt = self.vrt.resized(newRasterXSize,
                                    newRasterYSize,
                                    eResampleAlg)
>>>>>>> 0ed45bb5

    def get_GDALRasterBand(self, bandID=1):
        ''' Get a GDALRasterBand of a given Nansat object

        If str is given find corresponding band number
        If int is given check if band with this number exists.
        Get a GDALRasterBand from vrt.

        Parameters
        -----------
        bandID : serial number or string, optional (default is 1)
            if number - a band number of the band to fetch
            if string bandID = {'name': bandID}

        Returns
        --------
        GDAL RasterBand

        Example
        -------
        b = n.get_GDALRasterBand(1)
        b = n.get_GDALRasterBand('sigma0')

        '''
        # get band number
        bandNumber = self._get_band_number(bandID)
        # the GDAL RasterBand of the corresponding band is returned
        return self.vrt.dataset.GetRasterBand(bandNumber)

    def list_bands(self, doPrint=True):
        ''' Show band information of the given Nansat object

        Show serial number, longName, name and all parameters
        for each band in the metadata of the given Nansat object.

        Parameters
        -----------
        doPrint : boolean, optional, default=True
            do print, otherwise it is returned as string

        Returns
        --------
        outString : String
            formatted string with bands info

        '''
        # get dictionary of bands metadata
        bands = self.bands()
        outString = ''

        for b in bands:
            # print band number, name
            outString += 'Band : %d %s\n' % (b, bands[b].get('name', ''))
            # print band metadata
            for i in bands[b]:
                outString += '  %s: %s\n' % (i, bands[b][i])
        if doPrint:
            # print to screeen
            print outString
        else:
            return outString

    def reproject(self, dstDomain=None, eResampleAlg=0, blockSize=None,
                  WorkingDataType=None, tps=False, **kwargs):
        ''' Change projection of the object based on the given Domain

        Warp the raw VRT using AutoCreateWarpedVRT() using projection
        from the dstDomain.
        Modify XML content of the warped vrt using the Domain parameters.
        Generate warpedVRT and replace self.vrt with warpedVRT.
        If current object spans from 0 to 360 and dstDomain is west of 0,
        the object is shifted by 180 westwards.

        Parameters
        -----------
        dstDomain : domain
            destination Domain where projection and resolution are set
        eResampleAlg : int (GDALResampleAlg)
            0 : NearestNeighbour
            1 : Bilinear
            2 : Cubic,
            3 : CubicSpline
            4 : Lancoz
        blockSize : int
            size of blocks for resampling. Large value decrease speed
            but increase accuracy at the edge
        WorkingDataType : int (GDT_int, ...)
            type of data in bands. Shuold be integer for int32 bands
        tps : boolean
            Use thin-spline trasnformation or not

        Modifies
        ---------
        self.vrt : VRT object with VRT dataset
            replaced to warpedVRT dataset

        See Also
        ---------
        http://www.gdal.org/gdalwarp.html
        '''
        # dereproject
        self.vrt = self.raw.copy()

        # if no domain: quit
        if dstDomain is None:
            return

        # if self spans from 0 to 360 and dstDomain is west of 0:
        #     shift self westwards by 180 degrees
        # check span
        srcCorners = self.get_corners()
        if (round(min(srcCorners[0])) == 0 and
            round(max(srcCorners[0])) == 360):
            # check intersection of src and dst
            dstCorners = dstDomain.get_corners()
            if min(dstCorners[0]) < 0:
                # shift
                self.raw = self.raw.get_shifted_vrt(-180)

        # get projection of destination dataset
        dstSRS = dstDomain.vrt.dataset.GetProjection()

        # get destination GCPs
        dstGCPs = dstDomain.vrt.dataset.GetGCPs()
        if len(dstGCPs) > 0:
            # get projection of destination GCPs
            dstSRS = dstDomain.vrt.dataset.GetGCPProjection()

        xSize = dstDomain.vrt.dataset.RasterXSize
        ySize = dstDomain.vrt.dataset.RasterYSize

        # get geoTransform
        if 'use_gcps' in kwargs.keys() and kwargs['use_gcps']==False:
            corners = dstDomain.get_corners()
            ext = '-lle %0.3f %0.3f %0.3f %0.3f -ts %d %d' %(min(corners[0]),
                                                             min(corners[1]),
                                                             max(corners[0]),
                                                             max(corners[1]),
                                                             xSize, ySize)
            d = Domain(srs=dstSRS, ext=ext)
            geoTransform = d.vrt.dataset.GetGeoTransform()
        else:
            geoTransform = dstDomain.vrt.dataset.GetGeoTransform()

        # create Warped VRT
        warpedVRT = self.raw.get_warped_vrt(
                    dstSRS=dstSRS, dstGCPs=dstGCPs,
                    eResampleAlg=eResampleAlg,
                    xSize=xSize, ySize=ySize, blockSize=blockSize,
                    geoTransform=geoTransform,
                    WorkingDataType=WorkingDataType,
                    tps=tps, **kwargs)

        # set current VRT object
        self.vrt = warpedVRT
        # add metadata from RAW to VRT (except fileName)
        vrtFileName = self.vrt.dataset.GetMetadataItem('fileName')
        rawMetadata = self.raw.dataset.GetMetadata()
        self.vrt.dataset.SetMetadata(rawMetadata)
        self.vrt.dataset.SetMetadataItem('fileName', vrtFileName)

    def watermask(self, mod44path=None, dstDomain=None):
        ''' Create numpy array with watermask (water=1, land=0)

        250 meters resolution watermask from MODIS 44W Product:
        http://www.glcf.umd.edu/data/watermask/

        Watermask is stored as tiles in TIF(LZW) format and a VRT file
        All files are stored in one directory.
        A tarball with compressed TIF and VRT files should be additionally
        downloaded from the Nansat wiki:
        https://svn.nersc.no/nansat/wiki/Nansat/Data/Watermask

        The method :
            Gets the directory either from input parameter or from environment
            variable MOD44WPATH
            Open Nansat object from the VRT file
            Reprojects the watermask onto the current object using reproject()
            or reproject_on_jcps()
            Returns the reprojected Nansat object

        Parameters
        -----------
        mod44path : string, optional, default=None
            path with MOD44W Products and a VRT file

        Returns
        --------
        watermask : Nansat object with water mask in current projection

        See also
        ---------
        250 meters resolution watermask from MODIS 44W Product:
            http://www.glcf.umd.edu/data/watermask/

        '''
        mod44DataExist = True
        # check if path is given in input param or in environment
        if mod44path is None:
            mod44path = os.getenv('MOD44WPATH')
        if mod44path is None:
            mod44DataExist = False
        # check if VRT file exist
        elif not os.path.exists(mod44path + '/MOD44W.vrt'):
            mod44DataExist = False
        self.logger.debug('MODPATH: %s' % mod44path)

        if not mod44DataExist:
            # MOD44W data does not exist generate empty matrix
            watermaskArray = np.zeros([self.vrt.dataset.RasterXSize,
                                      self.vrt.dataset.RasterYSize])
            watermask = Nansat(domain=self, array=watermaskArray)
        else:
            # MOD44W data does exist: open the VRT file in Nansat
            watermask = Nansat(mod44path + '/MOD44W.vrt', mapperName='MOD44W',
                               logLevel=self.logger.level)
            # reproject on self or given Domain
            if dstDomain is None:
                watermask.reproject(self)
            else:
                watermask.reproject(dstDomain)

        return watermask

    def write_figure(self, fileName=None, bands=1, clim=None, addDate=False,
                     **kwargs):
        ''' Save a raster band to a figure in graphical format.

        Get numpy array from the band(s) and band information specified
        either by given band number or band id.
        -- If three bands are given, merge them and create PIL image.
        -- If one band is given, create indexed image
        Create Figure object and:
        Adjust the array brightness and contrast using the given min/max or
        histogram.
        Apply logarithmic scaling of color tone.
        Generate and append legend.
        Save the PIL output image in PNG or any other graphical format.
        If the filename extension is 'tif', the figure file is converted
        to GeoTiff

        Parameters
        -----------
        fileName : string, optional
            Output file name. if one of extensions 'png', 'PNG', 'tif',
            'TIF', 'bmp', 'BMP', 'jpg', 'JPG', 'jpeg', 'JPEG' is included,
            specified file is crated. otherwise, 'png' file is created.
            if None, the figure object is returned.
            if True, the figure is shown
        bands : integer or string or list (elements are integer or string),
            default = 1
            the size of the list has to be 1 or 3.
            if the size is 3, RGB image is created based on the three bands.
            Then the first element is Red, the second is Green,
            and the third is Blue.
        clim : list with two elements or 'hist' to specify range of colormap
            None (default) : min/max values are fetched from WKV,
            fallback-'hist'
            [min, max] : min and max are numbers, or
            [[min, min, min], [max, max, max]]: three bands used
            'hist' : a histogram is used to calculate min and max values
        addDate : boolean
            False (default) : no date will be aded to the caption
            True : the first time of the object will be added to the caption
        **kwargs : parameters for Figure().

        Modifies
        ---------
        if fileName is specified, creates image file

        Returns
        -------
        Figure object

        Example
        --------
        #write only indexed image, color limits from WKV or from histogram
        n.write_figure('test.jpg')
        #write only RGB image, color limits from histogram
        n.write_figure('test_rgb_hist.jpg', clim='hist', bands=[1, 2, 3])
        #write indexed image, apply log scaling and gamma correction,
        #add legend and type in title 'Title', increase font size and put 15
        tics
        n.write_figure('r09_log3_leg.jpg', logarithm=True, legend=True,
                                gamma=3, titleString='Title', fontSize=30,
                                numOfTicks=15)
        # write an image to png with transparent Mask set to color
        transparency=[0,0,0], following PIL alpha mask
        n.write_figure(fileName='transparent.png', bands=[3],
               mask_array=wmArray,
               mask_lut={0: [0,0,0]},
               clim=[0,0.15], cmapName='gray', transparency=[0,0,0])

        See also
        --------
        Figure()
        http://www.scipy.org/Cookbook/Matplotlib/Show_colormaps

        '''
        # convert <bands> from integer, or string, or list of strings
        # into list of integers
        if isinstance(bands, list):
            for i, band in enumerate(bands):
                bands[i] = self._get_band_number(band)
        else:
            bands = [self._get_band_number(bands)]

        # == create 3D ARRAY ==
        array = None
        for band in bands:
            # get array from band and reshape to (1,height,width)
            iArray = self[band]
            iArray = iArray.reshape(1, iArray.shape[0], iArray.shape[1])
            # create new 3D array or append band
            if array is None:
                array = iArray
            else:
                array = np.append(array, iArray, axis=0)

        # == CREATE FIGURE object and parse input parameters ==
        fig = Figure(array, **kwargs)
        array = None

        # == PREPARE cmin/cmax ==
        # check if cmin and cmax are given as the arguments
        if 'cmin' in kwargs.keys() and 'cmax' in kwargs.keys():
            clim = [kwargs['cmin'], kwargs['cmax']]

        # try to get clim from WKV if it is not given as the argument
        # if failed clim will be evaluated from histogram
        if clim is None:
            clim = [[], []]
            for i, iBand in enumerate(bands):
                try:
                    defValue = (self.vrt.dataset.GetRasterBand(iBand).
                                GetMetadataItem('minmax').split(' '))
                except:
                    clim = 'hist'
                    break
                clim[0].append(float(defValue[0]))
                clim[1].append(float(defValue[1]))

        # Estimate color min/max from histogram
        if clim == 'hist':
            clim = fig.clim_from_histogram()

        # modify clim to the proper shape [[min], [max]]
        # or [[min, min, min], [max, max, max]]
        if (len(clim) == 2 and
           ((isinstance(clim[0], float)) or (isinstance(clim[0], int))) and
           ((isinstance(clim[1], float)) or (isinstance(clim[1], int)))):
            clim = [[clim[0]], [clim[1]]]

        # if the len(clim) is not same as len(bands), the 1st element is used.
        for i in range(2):
            if len(clim[i]) != len(bands):
                clim[i] = [clim[i][0]] * len(bands)

        self.logger.info('clim: %s ' % clim)

        # == PREPARE caption ==
        if 'caption' in kwargs:
            caption = kwargs['caption']
        else:
            # get longName and units from vrt
            band = self.get_GDALRasterBand(bands[0])
            longName = band.GetMetadata().get('long_name', '')
            units = band.GetMetadata().get('units', '')

            # make caption from longname, units
            caption = longName + ' [' + units + ']'

        # add DATE to caption
        if addDate:
            caption += self.get_time()[0].strftime(' %Y-%m-%d')

        self.logger.info('caption: %s ' % caption)

        # == PROCESS figure ==
        fig.process(cmin=clim[0], cmax=clim[1], caption=caption)

        # == finally SAVE to a image file or SHOW ==
        if fileName is not None:
            if type(fileName) == bool and fileName:
                try:
                    if __IPYTHON__:
                        from matplotlib.pyplot import imshow, show
                        from numpy import array
                        sz = fig.pilImg.size
                        image = array(fig.pilImg.im)
                        if fig.pilImg.getbands() == ('P',):
                            image.resize(sz[0], sz[1])
                        elif fig.pilImg.getbands() == ('R', 'G', 'B'):
                            image.resize(sz[0], sz[1], 3)
                        imshow(image)
                        show()
                    else:
                        fig.pilImg.show()
                except:
                    fig.pilImg.show()
            elif type(fileName) == str:
                fig.save(fileName, **kwargs)
                # If tiff image, convert to GeoTiff
                if fileName[-3:] == 'tif':
                    self.vrt.copyproj(fileName)

        return fig

    def write_geotiffimage(self, fileName, bandID=1):
        ''' Writes an 8-bit GeoTiff image for a given band.

        The output GeoTiff image is convenient e.g. for display in a GIS tool.
        Colormap is fetched from the metadata item 'colormap'.
            Fallback colormap is 'jet'.
        Color limits are fetched from the metadata item 'minmax'.
            If 'minmax' is not specified, min and max of raster is used.

        The method can be replaced by using nansat.write_figure(),
        however, write_figure uses PIL which does not allow
        Tiff compression, giving much larger files

        Parameters
        -----------
        fileName : string
        bandID : integer or string(default = 1)

        '''
        bandNo = self._get_band_number(bandID)
        band = self.get_GDALRasterBand(bandID)
        minmax = band.GetMetadataItem('minmax')
        # Get min and max from band histogram if not given (from wkv)
        if minmax is None:
            (rmin, rmax) = band.ComputeRasterMinMax(1)
            minmax = str(rmin) + ' ' + str(rmax)

        bMin = float(minmax.split(' ')[0])
        bMax = float(minmax.split(' ')[1])
        # Make colormap from WKV information
        try:
            colormap = band.GetMetadataItem('colormap')
        except:
            colormap = 'jet'
        try:
            cmap = cm.get_cmap(colormap, 256)
            cmap = cmap(arange(256)) * 255
            colorTable = gdal.ColorTable()
            for i in range(cmap.shape[0]):
                colorEntry = (int(cmap[i, 0]), int(cmap[i, 1]),
                              int(cmap[i, 2]), int(cmap[i, 3]))
                colorTable.SetColorEntry(i, colorEntry)
        except:
            print 'Could not add colormap; Matplotlib may not be available.'
        # Write Tiff image, with data scaled to values between 0 and 255
        outDataset = gdal.GetDriverByName('Gtiff').Create(fileName,
                                                          band.XSize,
                                                          band.YSize, 1,
                                                          gdal.GDT_Byte,
                                                          ['COMPRESS=LZW'])
        data = self.__getitem__(bandNo)
        scaledData = ((data - bMin) / (bMax - bMin)) * 255
        outDataset.GetRasterBand(1).WriteArray(scaledData)
        outDataset.GetRasterBand(1).SetMetadata(band.GetMetadata())
        try:
            outDataset.GetRasterBand(1).SetColorTable(colorTable)
        except:
            # Happens after reprojection, a possible bug?
            print 'Could not set color table'
            print colorTable
        outDataset = None
        self.vrt.copyproj(fileName)

    def get_time(self, bandID=None):
        ''' Get time for dataset and/or its bands

        Parameters
        ----------
        bandID : int or str (default = None)
                band number or name

        Returns
        --------
        time : list with datetime objects for each band.
            If time is the same for all bands, the list contains 1 item

        '''
        time = []
        for i in range(self.vrt.dataset.RasterCount):
            band = self.get_GDALRasterBand(i + 1)
            try:
                time.append(dateutil.parser.parse(
                            band.GetMetadataItem('time')))
            except:
                self.logger.debug('Band ' + str(i + 1) + ' has no time')
                time.append(None)

        if bandID is not None:
            bandNumber = self._get_band_number(bandID)
            return time[bandNumber - 1]
        else:
            return time

    def get_metadata(self, key=None, bandID=None):
        ''' Get metadata from self.vrt.dataset

        Parameters
        ----------
        key : string, optional
            name of the metadata key. If not givem all metadata is returned
        bandID : int or str, optional
            number or name of band to get metadata from.
            If not given, global metadata is returned

        Returns
        --------
        a string with metadata if key is given and found
        an empty string if key is given and not found
        a dictionary with all metadata if key is not given

        '''
        # get all metadata from dataset or from band
        if bandID is None:
            metadata = self.vrt.dataset.GetMetadata()
        else:
            metadata = self.get_GDALRasterBand(bandID).GetMetadata()

        # get all metadata or from a key
        if key is not None:
            metadata = metadata.get(key, None)

        return metadata

    def set_metadata(self, key='', value='', bandID=None):
        ''' Set metadata to self.raw.dataset and self.vrt.dataset

        Parameters
        -----------
        key : string or dictionary with strings
            name of the metadata, or dictionary with metadata names, values
        value : string
            value of metadata
        bandID : int or str
            number or name of band
            Without : global metadata is set

        Modifies
        ---------
        self.raw.dataset : sets metadata in GDAL raw dataset
        self.vrt.dataset : sets metadata in GDAL current dataset

        '''
        # set all metadata to the dataset or to the band
        if bandID is None:
            metaReceiverRAW = self.raw.dataset
            metaReceiverVRT = self.vrt.dataset
        else:
            bandNumber = self._get_band_number(bandID)

            metaReceiverRAW = self.raw.dataset.GetRasterBand(bandNumber)
            metaReceiverVRT = self.vrt.dataset.GetRasterBand(bandNumber)

        # set metadata from dictionary or from single pair key,value
        if type(key) == dict:
            for k in key:
                metaReceiverRAW.SetMetadataItem(k, key[k])
                metaReceiverVRT.SetMetadataItem(k, key[k])
        else:
            metaReceiverRAW.SetMetadataItem(key, value)
            metaReceiverVRT.SetMetadataItem(key, value)

    def _get_mapper(self, mapperName, **kwargs):
        ''' Create VRT file in memory (VSI-file) with variable mapping

        If mapperName is given only this mapper will be used,
        else loop over all availble mappers in mapperList to get the
        matching one.
        In the loop :
            If the specific error appears the mapper is not used
            and the next mapper is tested.
            Otherwise the mapper returns VRT.
        If type of the sensor is identified, add mapping variables.
        If all mappers fail, make simple copy of the input DS into a VSI/VRT

        Parameters
        -----------
        mapperName : string, optional (e.g. 'ASAR' or 'merisL2')

        Returns
        --------
        tmpVRT : VRT object
            tmpVRT.dataset is a GDAL VRT dataset

        Raises
        --------
        Error : occurs if given mapper cannot open the input file

        '''
        # open GDAL dataset. It will be parsed to all mappers for testing
        try:
            gdalDataset = gdal.Open(self.fileName)
        except RuntimeError:
            print ('GDAL could not open ' + self.fileName +
                   ', trying to read with Nansat mappers...')
            gdalDataset = None
        if gdalDataset is not None:
            # get metadata from the GDAL dataset
            metadata = gdalDataset.GetMetadata()
        else:
            metadata = None

        tmpVRT = None

        if mapperName is not '':
            # If a specific mapper is requested, we test only this one.
            # Stripping off eventual 'mapper_' and '.py' and converting
            # to lowercase
            mapperName = mapperName.replace('mapper_',
                                            '').replace('.py', '').lower()
            # create VRT
            try:
                mapper_module = __import__('mapper_' + mapperName)
            except ImportError:
                raise Error('Mapper ' + mapperName + ' not in PYTHONPATH')
            tmpVRT = mapper_module.Mapper(self.fileName, gdalDataset,
                                          metadata, **kwargs)
            self.mapper = mapperName
        else:
            # We test all mappers, import one by one
            for iMapper in self.mapperList:
                # get rid of .py extension
                iMapper = iMapper.replace('.py', '')
                self.logger.debug('Trying %s...' % iMapper)
                try:
                    mapper_module = __import__(iMapper)
                    # create a Mapper object and get VRT dataset from it
                    tmpVRT = mapper_module.Mapper(self.fileName, gdalDataset,
                                                  metadata, **kwargs)
                    self.logger.info('Mapper %s - success!' % iMapper)
                    self.mapper = iMapper
                    break
                except:
                    pass

        # if no mapper fits, make simple copy of the input DS into a VSI/VRT
        if tmpVRT is None and gdalDataset is not None:
            self.logger.warning('No mapper fits, returning GDAL bands!')
            tmpVRT = VRT(gdalDataset=gdalDataset)
            for iBand in range(gdalDataset.RasterCount):
                tmpVRT._create_band({'SourceFilename': self.fileName,
                                     'SourceBand': iBand + 1})
                tmpVRT.dataset.FlushCache()

        # if GDAL cannot open the file, and no mappers exist which can make VRT
        if tmpVRT is None and gdalDataset is None:
            raise GDALError('NANSAT can not open the file ' + self.fileName)

        return tmpVRT

    def _get_pixelValue(self, val, defVal):
        if val == '':
            return defVal
        else:
            return val

    def _get_band_number(self, bandID):
        '''Return absolute band number

        Check if given bandID is valid
        Return absolute number of the band in the VRT

        Parameters
        ----------
        bandID : int or str or dict
            if int : checks if such band exists and returns band_id
            if str : finds band with coresponding name
            if dict : finds first band with given metadata

        Returns
        --------
        int : absolute band number

        '''
        bandNumber = 0
        # if bandID is str: create simple dict with seraching criteria
        if type(bandID) == str:
            bandID = {'name': bandID}

        # if bandID is dict: search self.bands with seraching criteria
        if type(bandID) == dict:
            bandsMeta = self.bands()
            for b in bandsMeta:
                numCorrectKeys = 0
                for key in bandID:
                    if (key in bandsMeta[b] and
                            bandID[key] == bandsMeta[b][key]):
                        numCorrectKeys = numCorrectKeys + 1
                    if numCorrectKeys == len(bandID):
                        bandNumber = b
                        break

        # if bandID is int and with bounds: return this number
        if (type(bandID) == int and bandID >= 1 and
                bandID <= self.vrt.dataset.RasterCount):
            bandNumber = bandID

        # if no bandNumber found - raise error
        if bandNumber == 0:
            raise OptionError('Cannot find band %s! '
                              'bandNumber is from 1 to %s'
                              % (str(bandID), self.vrt.dataset.RasterCount))

        return bandNumber

    def process(self, opts=None):
        '''Default L2 processing of Nansat object. Overloaded in childs.'''

    def export_band(self, fileName, bandID=1, driver='netCDF'):
        '''Export only one band of the Nansat object
        Get array from the required band
        Create temporary Nansat from the array
        Export temporary Nansat to file

        Parameters
        ----------
        fileName : str
            name of the output file
        bandID : int or str, [1]
            number of name of the band
        driver : str, ['netCDF']
            name of the GDAL Driver (format) to use

        '''
        # get array from self
        bandArray = self[bandID]
        # get root, band metadata
        rootMetadata = self.get_metadata()
        bandMetadata = self.get_metadata(bandID=bandID)
        # create temporary nansat
        tmpNansat = Nansat(domain=self, array=bandArray)
        # set metadata
        tmpNansat.set_metadata(rootMetadata)
        tmpNansat.set_metadata(bandMetadata, bandID=1)
        # export
        tmpNansat.export(fileName, driver=driver)

    def get_transect(self, points=None, bandList=[1], latlon=True,
                     transect=True, returnOGR=False, layerNum=0,
                     smooth=0, **kwargs):
        '''Get transect from two poins and retun the values by numpy array

        Parameters
        ----------
        points : tuple with one or more points or shape file name
            i.e. ((lon1, lat1),(lon2, lat2),(lon3, lat3), ...) or
                 ((col1, row1),(col2, row2),(col3, row3), ...)
        bandList : list of int or string
            elements of the list are band number or band Name
        latlon : bool
            If the points in lat/lon, then True.
            If the points in pixel/line, then False.
        transect : bool
            If True, get all transact values
            If False, get values of points
        returnOGR: bool
            If True, then return numpy array
            If False, return OGR object
        layerNum: int
            If shapefile is given as points, it is the number of the layer
        smooth: int or [int, int]
            If smooth or smooth[0] is greater than 0, smooth every transect
            pixel as the median (default, smooth[1]=0) or mean (smooth[1]=1)
            value in a box with sides equal to the given number.
            smooth or smooth[0] must be 0 or a positive odd number
            smooth[1] can be 0 or 1 for median or mean

        vmin, vmax : int (optional)
            minimum and maximum pixel values of an image shown
            in case points is None.

        Returns
        --------
        if returnOGR:
            transect : OGR object with points coordinates and values
        else:
            transect : list or
                values of the transect or OGR object with the transect values
            [lonVector, latVector] : list with longitudes, latitudes
            pixlinCoord : numpy array with pixels and lines coordinates

        '''
        smooth_function = scipy.stats.nanmedian
        if type(smooth) is list:
            if smooth[0] < 0:
                raise ValueError("smooth[0] must be 0 or a positive odd number.")
            if smooth[0] > 0 and (smooth[0] % 2) != 1:
                raise ValueError("The kernel size smooth[0] should be odd.")
            if not smooth[1] == 0 and not smooth[1] == 1:
                raise ValueError("smooth[1] must be 0 or 1 for median or mean filter.")
            if smooth[1] == 1:
                smooth_function = scipy.stats.nanmean
        else:
            if smooth < 0:
                raise ValueError("smooth must be 0 or a positive odd number.")
            if smooth > 0 and (smooth % 2) != 1:
                raise ValueError("The kernel size smooth should be odd.")
            tmp = smooth
            smooth = []
            smooth.append(tmp)

        data = None
        # if shapefile is given, get corner points from it
        if type(points) == str:
            nansatOGR = Nansatshape(fileName=points)
            #nansatOGR = NansatOGR(fileName=points, layerNum=layerNum)
            points, latlon = nansatOGR.get_corner_points(latlon)

        # if points is not given, get points from GUI ...
        if points is None:
            firstBand = bandList[0]
            if type(firstBand) == str:
                firstBand = self._get_band_number(firstBand)
            data = self[firstBand]

            browser = PointBrowser(data, **kwargs)
            browser.get_points()
            points = tuple(browser.coordinates)
            latlon = False

        # get wkt
        wkt = self._get_projection(self.vrt.dataset)

        pixlinCoord = np.array([[], []])
        for iPoint in range(len(points)):
            # if one point is given
            if type(points[iPoint]) != tuple:
                point0 = (points[0], points[1])
                point1 = (points[0], points[1])
            # if we want points ...
            elif not transect:
                point0 = (points[iPoint][0], points[iPoint][1])
                point1 = (points[iPoint][0], points[iPoint][1])
            # if we want a transect ...
            else:
                try:
                    point0 = points[iPoint]
                    point1 = points[iPoint + 1]
                except:
                    break
            # if points in degree, convert them into pix/lin
            if latlon:
                pix, lin = self._transform_points([point0[0], point1[0]],
                                                  [point0[1], point1[1]],
                                                  DstToSrc=1)
                point0 = (pix[0], lin[0])
                point1 = (pix[1], lin[1])
            # compute Euclidean distance between point0 and point1
            length = int(np.hypot(point0[0] - point1[0],
                                  point0[1] - point1[1]))
            # if a point is given
            if length == 0:
                length = 1
            # get sequential coordinates on pix/lin between two points
            pixVector = list(np.linspace(point0[0],
                                         point1[0],
                                         length).astype(int))
            linVector = list(np.linspace(point0[1],
                                         point1[1],
                                         length).astype(int))
            pixlinCoord = np.append(pixlinCoord,
                                    [pixVector, linVector],
                                    axis=1)
            if smooth[0]:
                pixlinCoord0 = pixlinCoord-int(smooth[0])/2
                pixlinCoord1 = pixlinCoord+int(smooth[0])/2

        # convert pix/lin into lon/lat
        lonVector, latVector = self._transform_points(pixlinCoord[0],
                                                      pixlinCoord[1],
                                                      DstToSrc=0)

        transect = []
        # get data
        for iBand in bandList:
            if type(iBand) == str:
                iBand = self._get_band_number(iBand)
            if data is None:
                data = self[iBand]
            # extract values
            if smooth[0]:
                transect0 = []
                for xmin, xmax, ymin, ymax in zip(pixlinCoord0[1],
                                                  pixlinCoord1[1],
                                                  pixlinCoord0[0],
                                                  pixlinCoord1[0]):
                    transect0.append(smooth_function(data[xmin:xmax,
                                                          ymin:ymax],
                                                     axis=None))
                transect.append(transect0)
            else:
                transect.append(data[list(pixlinCoord[1]),
                                list(pixlinCoord[0])].tolist())
            data = None
        if returnOGR:
            NansatOGR = Nansatshape(wkt=wkt)
            NansatOGR.set_layer(lonlatCoord=[lonVector, latVector],
                                pixlinCoord=pixlinCoord,
                                fieldNames=map(str, bandList),
                                fieldValues=transect)
            return NansatOGR
        else:
<<<<<<< HEAD
            return transect, [lonVector, latVector], pixlinCoord
=======
            return transect, [lonVector, latVector], pixlinCoord.astype(int)
>>>>>>> 0ed45bb5
<|MERGE_RESOLUTION|>--- conflicted
+++ resolved
@@ -609,8 +609,7 @@
 
 
     def resize_lite(self, factor=1, width=None,
-                                                    height=None,
-                                                    eResampleAlg=1):
+                                    height=None, eResampleAlg=1):
         '''Proportional resize of the dataset. No georeference kept.
 
         The dataset is resized as (xSize*factor, ySize*factor) or
@@ -636,13 +635,7 @@
                 2 : Cubic,
                 3 : CubicSpline,
                 4 : Lancoz
-<<<<<<< HEAD
-                if eResampleAlg > 0 : VRT.get_resized_array() is used
-                (Although the default is -1 (Average),
-                 if fileName start from 'ASA_', the default is 0 (NN).)
-=======
-                if eResampleAlg > 0 : VRT.resized() is used
->>>>>>> 0ed45bb5
+                if eResampleAlg > 0 : VRT.get_resized_vrt() is used
 
         Modifies
         ---------
@@ -667,59 +660,10 @@
                                                               width,
                                                               height)
 
-<<<<<<< HEAD
-        self.logger.info('New size/factor: (%f, %f)/%f' %
-                        (newRasterXSize, newRasterYSize, factor))
-
-        if eResampleAlg > 0:
-            # apply affine transformation using reprojection
-            self.vrt = self.vrt.get_resized_vrt(newRasterXSize,
-                                                newRasterYSize,
-                                                eResampleAlg=eResampleAlg)
-        else:
-            # simply modify VRT rasterX/Ysize and GCPs
-            # Get XML content from VRT-file
-            vrtXML = self.vrt.read_xml()
-            node0 = Node.create(vrtXML)
-
-            # replace rasterXSize in <VRTDataset>
-            node0.replaceAttribute('rasterXSize', str(newRasterXSize))
-            node0.replaceAttribute('rasterYSize', str(newRasterYSize))
-
-            # replace xSize in <DstRect> of each source
-            for iNode1 in node0.nodeList('VRTRasterBand'):
-                for sourceName in ['ComplexSource', 'SimpleSource']:
-                    for iNode2 in iNode1.nodeList(sourceName):
-                        iNodeDstRect = iNode2.node('DstRect')
-                        iNodeDstRect.replaceAttribute('xSize',
-                                                      str(newRasterXSize))
-                        iNodeDstRect.replaceAttribute('ySize',
-                                                      str(newRasterYSize))
-                # if method=-1, overwrite 'ComplexSource' to 'AveragedSource'
-                if eResampleAlg == -1:
-                    iNode1.replaceTag('ComplexSource', 'AveragedSource')
-                    iNode1.replaceTag('SimpleSource', 'AveragedSource')
-
-            # Edit GCPs to correspond to the downscaled size
-            if node0.node('GCPList'):
-                for iNode in node0.node('GCPList').nodeList('GCP'):
-                    pxl = float(iNode.getAttribute('Pixel')) * factor
-                    if pxl > float(rasterXSize):
-                        pxl = rasterXSize
-                    iNode.replaceAttribute('Pixel', str(pxl))
-                    lin = float(iNode.getAttribute('Line')) * factor
-                    if lin > float(rasterYSize):
-                        lin = rasterYSize
-                    iNode.replaceAttribute('Line', str(lin))
-
-            # Write the modified elemements into VRT
-            self.vrt.write_xml(str(node0.rawxml()))
-=======
         # apply affine transformation using reprojection
-        self.vrt = self.vrt.resized(newRasterXSize,
-                                    newRasterYSize,
-                                    eResampleAlg)
->>>>>>> 0ed45bb5
+        self.vrt = self.vrt.get_resized_vrt(newRasterXSize,
+                                            newRasterYSize,
+                                            eResampleAlg)
 
     def get_GDALRasterBand(self, bandID=1):
         ''' Get a GDALRasterBand of a given Nansat object
@@ -1629,8 +1573,4 @@
                                 fieldValues=transect)
             return NansatOGR
         else:
-<<<<<<< HEAD
-            return transect, [lonVector, latVector], pixlinCoord
-=======
-            return transect, [lonVector, latVector], pixlinCoord.astype(int)
->>>>>>> 0ed45bb5
+            return transect, [lonVector, latVector], pixlinCoord.astype(int)