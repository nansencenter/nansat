--- conflicted
+++ resolved
@@ -486,14 +486,10 @@
             for iBand in range(numOfBands):
                 vrt = VRT(array=self[iBand + 1])
                 self.add_band(vrt=vrt)
-<<<<<<< HEAD
-                metadata = self.get_metadata(bandID=iBand+1)
-                self.set_metadata(key=metadata, bandID=numOfBands+iBand+1)
-=======
                 metadata = self.get_metadata(bandID=iBand + 1)
                 self.set_metadata(key=metadata,
                                   bandID=numOfBands + iBand + 1)
->>>>>>> 82ff3962
+
             # remove source bands
             self.vrt.delete_bands(range(1, numOfBands))
 
@@ -1559,18 +1555,12 @@
             if smooth[0]:
                 transect0 = []
                 for xmin, xmax, ymin, ymax in zip(pixlinCoord0[1],
-<<<<<<< HEAD
                                                   pixlinCoord1[1],
                                                   pixlinCoord0[0],
                                                   pixlinCoord1[0]):
                     transect0.append(smooth_function(data[xmin:xmax,
                                                           ymin:ymax],
                                                      axis=None))
-=======
-                        pixlinCoord1[1], pixlinCoord0[0], pixlinCoord1[0]):
-                    transect0.append(smooth_function(data[xmin:xmax,
-                        ymin:ymax], axis=None))
->>>>>>> 82ff3962
                 transect.append(transect0)
             else:
                 transect.append(data[list(pixlinCoord[1]),
