--- conflicted
+++ resolved
@@ -3,14 +3,10 @@
 # Purpose:      To test nansat
 #
 # Author:       Anton Korosov, Morten Wergeland Hansen, Asuka Yamakawa
-# Modified:     Anton Korosov
+# Modified:	Morten Wergeland Hansen
 #
 # Created:  18.06.2014
-<<<<<<< HEAD
-# Last modified:17.04.2015 12:47
-=======
-# Last modified:17.04.2015 13:28
->>>>>>> 5949f147
+# Last modified:17.04.2015 13:32
 # Copyright:    (c) NERSC
 # Licence:      This file is part of NANSAT. You can redistribute it or modify
 #               under the terms of GNU General Public License, v.3
