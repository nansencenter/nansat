--- conflicted
+++ resolved
@@ -3,15 +3,10 @@
 # Purpose:      To test nansat
 #
 # Author:       Anton Korosov, Morten Wergeland Hansen, Asuka Yamakawa
-# Modified:     Anton Korosov
+# Modified:	Morten Wergeland Hansen
 #
-<<<<<<< HEAD
-# Created:      18.06.2014
-# Last modified:07.01.2015 11:03
-=======
 # Created:  18.06.2014
-# Last modified:03.03.2015 11:02
->>>>>>> 396b57b9
+# Last modified:03.03.2015 16:34
 # Copyright:    (c) NERSC
 # Licence:      This file is part of NANSAT. You can redistribute it or modify
 #               under the terms of GNU General Public License, v.3
