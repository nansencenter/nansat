#-------------------------------------------------------------------------------
# Name:         test_nansat.py
# Purpose:      Test the nansat module
#
# Author:       Morten Wergeland Hansen, Asuka Yamakawa, Anton Korosov
# Modified:	Morten Wergeland Hansen
#
# Created:      18.06.2014
<<<<<<< HEAD
# Last modified:18.12.2014 15:39
=======
# Last modified:03.03.2015 16:34
>>>>>>> d144baac
# Copyright:    (c) NERSC
# Licence:      This file is part of NANSAT. You can redistribute it or modify
#               under the terms of GNU General Public License, v.3
#               http://www.gnu.org/licenses/gpl-3.0.html
#-------------------------------------------------------------------------------
import unittest, warnings
import os, sys, glob, datetime
from types import ModuleType, FloatType
import numpy as np

from nansat import Nansat, Domain
from nansat.nansat import _import_mappers
from mapper_test_archive import DataForTestingMappers

err = sys.stderr

nansatMappers = _import_mappers()

class TestDataForTestingMappers(unittest.TestCase):
    def test_create_test_data(self):
        ''' should create TestData instance '''
        t = DataForTestingMappers()
        self.assertTrue(hasattr(t, 'mapperData'))
        self.assertTrue(hasattr(t, 'testDataDir'))

    def test_testDataDir_from_env(self):
        ''' should create TestData instance '''
        fakeDir = '/fake/dir/to/test/data'
        os.environ['MAPPER_TEST_DATA_DIR'] = fakeDir
        t = DataForTestingMappers()
        self.assertEqual(t.testDataDir, fakeDir)

    def test_testDataDir_exists(self):
        ''' should create TestData instance '''
        t = DataForTestingMappers()
        self.assertTrue(os.path.exists(t.testDataDir))

    def test_download_file(self):
        ''' Should download the selected file and put into mapperData'''
        t = DataForTestingMappers()
        t.download_test_file(
                'ftp://ftp.nersc.no/pub/python_test_data/ncep/gfs20120328.t00z.master.grbf00',
                'ncep')
        self.assertTrue('ncep' in t.mapperData)
        self.assertEqual(type(t.mapperData['ncep']), list)
        for ifile in t.mapperData['ncep']:
            self.assertTrue(os.path.exists(ifile))

# https://nose.readthedocs.org/en/latest/writing_tests.html#test-generators
# The x-flag results in the test stopping at first failure or error - use it
# for easier debugging:
# nosetests -v -x mapper_tests.test_mappers:TestAllMappers.test_mappers
class TestAllMappers(object):

    @classmethod
    def setup_class(cls):
        cls.testData = DataForTestingMappers()
        cls.testData.download_all_test_data()

    def test_mappers(self, mapper=''):
        if mapper:
            mm={}
            mm[mapper] = self.testData.mapperData[mapper]
        else:
            mm = self.testData.mapperData
        for mapper in mm:
            mfiles = mm[mapper]
            for f in mfiles:
                err.write('\nMapper '+mapper+' -> '+f+'\n')
                # Test call to Nansat, mapper not specified
                yield self.open_with_nansat, f
                # Test call to Nansat, mapper specified
                yield self.open_with_nansat, f, mapper
                n = Nansat(f, mapperName=mapper)
                # Test nansat.mapper
                yield self.is_correct_mapper, n, mapper
                # Test nansat.start_time() and nansat.end_time()
                yield self.has_time, n
                # Test nansat.source() (returns, e.g., Envisat/ASAR)
                yield self.has_source, n
                # Test that SAR objects have sigma0 intensity bands in addition
                # to complex bands
                if n.has_band(
                    'surface_backwards_scattering_coefficient_of_radar_wave'
                        ): 
                    yield self.exist_intensity_band, n

    def has_time(self, n):
        assert type(n.start_time())==datetime.datetime
        assert type(n.stop_time())==datetime.datetime

    def has_source(self, n):
        assert type(n.source())==str

    def is_correct_mapper(self, n, mapper):
        assert n.mapper==mapper

    def open_with_nansat(self, file, mapper=None):
        ''' Perform call to Nansat and check that it returns a Nansat object '''
        if mapper:
            n = Nansat(file, mapperName=mapper)
        else:
            n = Nansat(file)
        assert type(n) == Nansat

    def exist_intensity_band(self, n):
        ''' test if intensity bands exist for complex data '''
        allBandNames = []
        complexBandNames = []
        for iBand in range(n.vrt.dataset.RasterCount):
            iBandName = n.get_metadata(bandID=iBand + 1)['name']
            allBandNames.append(iBandName)
            if '_complex' in iBandName:
                complexBandNames.append(iBandName)

        for iComplexName in complexBandNames:
            assert iComplexName.replace('_complex', '') in allBandNames


class TestRadarsat(object):

    def test_all_rs2_files(self):
        testData = DataForTestingMappers()
        testData.download_all_test_data()
        for rsfile in testData.mapperData['radarsat2']:
            yield self.test_incidence_angle, rsfile
            #yield self.test_export2thredds, rsfile
            yield self.test_export, rsfile

    def test_export2thredds(self, rsfile):
        ncfile = 'test.nc'
        orig = Nansat(rsfile)
        orig.export2thredds(ncfile, bands = {'incidence_angle': {}})
        copy = Nansat(ncfile)
        inc0 = orig['incidence_angle']
        inc1 = copy['incidence_angle']
        np.testing.assert_allclose(inc0, inc1)
        os.unlink(ncfile)

    def test_export(self, rsfile):
        ncfile = 'test.nc'
        orig = Nansat(rsfile)
        orig.export(ncfile)
        copy = Nansat(ncfile)
        inc0 = orig['incidence_angle']
        inc1 = copy['incidence_angle']
        np.testing.assert_allclose(inc0, inc1)
        os.unlink(ncfile)
        
    def test_incidence_angle(self, rsfile):
        n = Nansat(rsfile)
        inc_min = float(n.get_metadata()['NEAR_RANGE_INCIDENCE_ANGLE'])
        inc_max = float(n.get_metadata()['FAR_RANGE_INCIDENCE_ANGLE'])
        inc = n['incidence_angle']
        assert np.all(np.greater_equal(inc[np.isnan(inc)==False], inc_min))
        assert np.all(np.less_equal(inc[np.isnan(inc)==False], inc_max))

    #def test_export_netcdf(self):


## Test Generator with unittests:
## http://stackoverflow.com/questions/32899/how-to-generate-dynamic-parametrized-unit-tests-in-python
#class TestMapper(unittest.TestCase):
#    def setUp(self):
#        self.testData = DataForTestingMappers()
#        self.testData.download_all_test_data()
#
#def test_generator():
#    def test_import(self):
#

if __name__=='__main__':
    #for mapper in nansatMappers:
    #    test_name = 'test_%s'%mapper
    unittest.main()<|MERGE_RESOLUTION|>--- conflicted
+++ resolved
@@ -6,11 +6,7 @@
 # Modified:	Morten Wergeland Hansen
 #
 # Created:      18.06.2014
-<<<<<<< HEAD
-# Last modified:18.12.2014 15:39
-=======
 # Last modified:03.03.2015 16:34
->>>>>>> d144baac
 # Copyright:    (c) NERSC
 # Licence:      This file is part of NANSAT. You can redistribute it or modify
 #               under the terms of GNU General Public License, v.3
@@ -95,7 +91,7 @@
                 # to complex bands
                 if n.has_band(
                     'surface_backwards_scattering_coefficient_of_radar_wave'
-                        ): 
+                        ):
                     yield self.exist_intensity_band, n
 
     def has_time(self, n):
@@ -159,7 +155,7 @@
         inc1 = copy['incidence_angle']
         np.testing.assert_allclose(inc0, inc1)
         os.unlink(ncfile)
-        
+
     def test_incidence_angle(self, rsfile):
         n = Nansat(rsfile)
         inc_min = float(n.get_metadata()['NEAR_RANGE_INCIDENCE_ANGLE'])
