#-------------------------------------------------------------------------------
# Name:         test_nansat.py
# Purpose:      Test the nansat module
#
# Author:       Morten Wergeland Hansen, Asuka Yamakawa, Anton Korosov
# Modified:	Morten Wergeland Hansen
#
# Created:      18.06.2014
<<<<<<< HEAD
# Last modified:17.12.2014 15:17
=======
# Last modified:03.03.2015 15:10
>>>>>>> 396b57b9
# Copyright:    (c) NERSC
# Licence:      This file is part of NANSAT. You can redistribute it or modify
#               under the terms of GNU General Public License, v.3
#               http://www.gnu.org/licenses/gpl-3.0.html
#-------------------------------------------------------------------------------
import unittest, warnings
import os, sys, glob
from types import ModuleType, FloatType
import numpy as np

from nansat import Nansat, Domain
from nansat.nansat import _import_mappers
from mapper_test_archive import DataForTestingMappers

nansatMappers = _import_mappers()

class TestDataForTestingMappers(unittest.TestCase):
    def test_create_test_data(self):
        ''' should create TestData instance '''
        t = DataForTestingMappers()
        self.assertTrue(hasattr(t, 'mapperData'))
        self.assertTrue(hasattr(t, 'testDataDir'))

    def test_testDataDir_from_env(self):
        ''' should create TestData instance '''
        fakeDir = '/fake/dir/to/test/data'
        os.environ['MAPPER_TEST_DATA_DIR'] = fakeDir
        t = DataForTestingMappers()
        self.assertEqual(t.testDataDir, fakeDir)

    def test_testDataDir_exists(self):
        ''' should create TestData instance '''
        t = DataForTestingMappers()
        self.assertTrue(os.path.exists(t.testDataDir))

    def test_download_file(self):
        ''' Should download the selected file and put into mapperData'''
        t = DataForTestingMappers()
        t.download_test_file(
                'ftp://ftp.nersc.no/pub/python_test_data/ncep/gfs20120328.t00z.master.grbf00',
                'ncep')
        self.assertTrue('ncep' in t.mapperData)
        self.assertEqual(type(t.mapperData['ncep']), list)
        for ifile in t.mapperData['ncep']:
            self.assertTrue(os.path.exists(ifile))

# https://nose.readthedocs.org/en/latest/writing_tests.html#test-generators
class TestAllMappers(object):

    @classmethod
    def setup_class(cls):
        cls.testData = DataForTestingMappers()
        cls.testData.download_all_test_data()

    def test_mappers(self):
        for mapper in self.testData.mapperData:
            mfiles = self.testData.mapperData[mapper]
            for f in mfiles:
                print mapper, '->', f
                # Test call to Nansat, mapper not specified
                yield self.open_with_nansat, f
                # Test call to Nansat, mapper specified
                yield self.open_with_nansat, f, mapper
                # Test nansat.mapper()
                # Test nansat.start_time()
                # Test nansat.end_time()
                # Test nansat.source() (returns, e.g., Envisat/ASAR)
                # Test that SAR objects have sigma0 intensity bands in addition
                # to complex bands
                if mapper == 'radarsat2' or mapper == 'asar':
                    yield self.exist_intensity_band, f, mapper


    def open_with_nansat(self, file, mapper=None):
        ''' Perform call to Nansat and check that it returns a Nansat object '''
        if mapper:
            n = Nansat(file, mapperName=mapper)
        else:
            n = Nansat(file)
        assert type(n) == Nansat

    def exist_intensity_band(self, mapperFile, mapperName):
        ''' test if intensity bands exist for complex data '''
        n = Nansat(mapperFile, mapperName=mapperName)
        allBandNames = []
        complexBandNames = []
        for iBand in range(n.vrt.dataset.RasterCount):
            iBandName = n.get_metadata(bandID=iBand + 1)['name']
            allBandNames.append(iBandName)
            if '_complex' in iBandName:
                complexBandNames.append(iBandName)

        for iComplexName in complexBandNames:
            assert iComplexName.replace('_complex', '') in allBandNames


class TestRadarsat(object):

    def test_all_rs2_files(self):
        testData = DataForTestingMappers()
        testData.download_all_test_data()
        for rsfile in testData.mapperData['radarsat2']:
            yield self.test_incidence_angle, rsfile
            #yield self.test_export2thredds, rsfile
            yield self.test_export, rsfile

    def test_export2thredds(self, rsfile):
        ncfile = 'test.nc'
        orig = Nansat(rsfile)
        orig.export2thredds(ncfile, bands = {'incidence_angle': {}})
        copy = Nansat(ncfile)
        inc0 = orig['incidence_angle']
        inc1 = copy['incidence_angle']
        np.testing.assert_allclose(inc0, inc1)
        os.unlink(ncfile)

    def test_export(self, rsfile):
        ncfile = 'test.nc'
        orig = Nansat(rsfile)
        orig.export(ncfile)
        copy = Nansat(ncfile)
        inc0 = orig['incidence_angle']
        inc1 = copy['incidence_angle']
        np.testing.assert_allclose(inc0, inc1)
        os.unlink(ncfile)
        
    def test_incidence_angle(self, rsfile):
        n = Nansat(rsfile)
        inc_min = float(n.get_metadata()['NEAR_RANGE_INCIDENCE_ANGLE'])
        inc_max = float(n.get_metadata()['FAR_RANGE_INCIDENCE_ANGLE'])
        inc = n['incidence_angle']
        assert np.all(np.greater_equal(inc[np.isnan(inc)==False], inc_min))
        assert np.all(np.less_equal(inc[np.isnan(inc)==False], inc_max))

    #def test_export_netcdf(self):


## Test Generator with unittests:
## http://stackoverflow.com/questions/32899/how-to-generate-dynamic-parametrized-unit-tests-in-python
#class TestMapper(unittest.TestCase):
#    def setUp(self):
#        self.testData = DataForTestingMappers()
#        self.testData.download_all_test_data()
#
#def test_generator():
#    def test_import(self):
#

if __name__=='__main__':
    #for mapper in nansatMappers:
    #    test_name = 'test_%s'%mapper
    unittest.main()



<|MERGE_RESOLUTION|>--- conflicted
+++ resolved
@@ -6,11 +6,7 @@
 # Modified:	Morten Wergeland Hansen
 #
 # Created:      18.06.2014
-<<<<<<< HEAD
-# Last modified:17.12.2014 15:17
-=======
-# Last modified:03.03.2015 15:10
->>>>>>> 396b57b9
+# Last modified:03.03.2015 16:34
 # Copyright:    (c) NERSC
 # Licence:      This file is part of NANSAT. You can redistribute it or modify
 #               under the terms of GNU General Public License, v.3
