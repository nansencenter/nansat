# ------------------------------------------------------------------------------
# Name:         test_mappers.py
# Purpose:      Test all the mappers
#
# Author:       Morten Wergeland Hansen, Asuka Yamakawa, Anton Korosov
# Modified:     Morten Wergeland Hansen, Aleksander Vines
#
# Created:      2014-06-18
# Last modified:2015-12-28 16:00
# Copyright:    (c) NERSC
# Licence:      This file is part of NANSAT. You can redistribute it or modify
#               under the terms of GNU General Public License, v.3
#               http://www.gnu.org/licenses/gpl-3.0.html
# ------------------------------------------------------------------------------
import unittest
import sys
import datetime
import json

<<<<<<< HEAD
from pythesint import gcmd_thesaurus
=======
from types import ModuleType, FloatType
import numpy as np

import pythesint as pti
>>>>>>> 12f7a697

from nansat import Nansat
from nansat.nansat import _import_mappers
from mapper_test_archive import DataForTestingMappers, DataForTestingOnlineMappers


class TestDataForTestingMappers(unittest.TestCase):
    def test_create_test_data(self):
        ''' should create TestData instance '''
        t = DataForTestingMappers()
        self.assertTrue(hasattr(t, 'mapperData'))


# https://nose.readthedocs.org/en/latest/writing_tests.html#test-generators
# The x-flag results in the test stopping at first failure or error - use it
# for easier debugging:
# nosetests -v -x end2endtests.test_mappers:TestAllMappers.test_mappers_basic
class TestAllMappers(object):

    @classmethod
    def setup_class(cls):
        ''' Download testing data '''
        cls.testData = DataForTestingMappers()

    def test_mappers_basic(self):
        ''' Run similar basic tests for all mappers '''
        for kwargs in self.testData.mapperData:
            fileName = kwargs.pop('fileName')
            mapperName = kwargs.pop('mapperName')
            sys.stderr.write('\nMapper '+mapperName+' -> '+fileName+'\n')
            # Test call to Nansat, mapper not specified
            yield self.open_with_nansat, fileName, None, kwargs
            # Test call to Nansat, mapper specified
            yield self.open_with_nansat, fileName, mapperName, kwargs

    def test_mappers_start_time(self):
        ''' Run similar NansenCloud reated tests for all mappers '''
        for fileName, mapperName in self.testData.mapperData:
            sys.stderr.write('\nMapper '+mapperName+' -> '+fileName+'\n')
            n = Nansat(fileName, mapperName=mapperName)
            # Test nansat.start_time() and nansat.end_time()
            yield self.has_start_time, n

    def test_mappers_advanced(self):
        ''' Run similar NansenCloud related tests for all mappers '''
        for fileName, mapperName in self.testData.mapperData:
            sys.stderr.write('\nMapper '+mapperName+' -> '+fileName+'\n')
            n = Nansat(fileName, mapperName=mapperName)
            yield self.is_correct_mapper, n, mapperName
            yield self.has_start_time, n
            yield self.has_end_time, n
            yield self.has_correct_platform, n
            yield self.has_correct_instrument, n

            # Test that SAR objects have sigma0 intensity bands in addition
            # to complex bands
            if n.has_band(
                'surface_backwards_scattering_coefficient_of_radar_wave'
                    ):
                yield self.exist_intensity_band, n

    def has_start_time(self, n):
        ''' Has start time '''
        assert type(n.time_coverage_start) == datetime.datetime

    def has_end_time(self, n):
        assert type(n.time_coverage_end) == datetime.datetime

    def has_correct_platform(self, n):
        meta1 = json.loads(n.get_metadata('platform'))
        meta1ShortName = meta1['Short_Name']
        meta2 = pti.get_gcmd_platform(meta1ShortName)

        assert type(meta1) == dict
        assert meta1 == meta2

    def has_correct_instrument(self, n):
        meta1 = json.loads(n.get_metadata('instrument'))
        meta1ShortName = meta1['Short_Name']
        meta2 = pti.get_gcmd_instrument(meta1ShortName)

        assert type(meta1) == dict
        assert meta1 == meta2

    def is_correct_mapper(self, n, mapper):
        assert n.mapper == mapper

    def open_with_nansat(self, filePath, mapper=None, kwargs=None):
        ''' Ensures that you can open the filePath as a Nansat object '''
        if kwargs is None:
            kwargs = {}

        if mapper:
            n = Nansat(filePath, mapperName=mapper, **kwargs)
        else:
            n = Nansat(filePath, **kwargs)
        assert type(n) == Nansat

    def exist_intensity_band(self, n):
        ''' Test if intensity bands exist for complex data '''
        allBandNames = []
        complexBandNames = []
        for iBand in range(n.vrt.dataset.RasterCount):
            iBandName = n.get_metadata(bandID=iBand + 1)['name']
            allBandNames.append(iBandName)
            if '_complex' in iBandName:
                complexBandNames.append(iBandName)

        for iComplexName in complexBandNames:
            assert iComplexName.replace('_complex', '') in allBandNames


class TestOnlineMappers(TestAllMappers):
    @classmethod
    def setup_class(cls):
        ''' Download testing data '''
        cls.testData = DataForTestingOnlineMappers()


if __name__ == '__main__':
    # nansatMappers = _import_mappers()
    # for mapper in nansatMappers:
    #     test_name = 'test_%s'%mapper
    unittest.main()
<|MERGE_RESOLUTION|>--- conflicted
+++ resolved
@@ -17,14 +17,7 @@
 import datetime
 import json
 
-<<<<<<< HEAD
-from pythesint import gcmd_thesaurus
-=======
-from types import ModuleType, FloatType
-import numpy as np
-
 import pythesint as pti
->>>>>>> 12f7a697
 
 from nansat import Nansat
 from nansat.nansat import _import_mappers
