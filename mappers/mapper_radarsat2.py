# Name:         mapper_radarsat2
# Purpose:      Nansat mapping for Radarsat2 data
# Authors:      Morten W. Hansen, Knut-Frode Dagestad, Anton Korosov
# Licence:      This file is part of NANSAT. You can redistribute it or modify
#               under the terms of GNU General Public License, v.3
#               http://www.gnu.org/licenses/gpl-3.0.html

from numpy import mod
from xml.dom import minidom
from math import asin

from vrt import *
from domain import Domain
import tarfile
import zipfile

try:
    from osgeo import gdal
except ImportError:
    import gdal

import pdb


class Mapper(VRT):
    ''' Create VRT with mapping of WKV for Radarsat2 '''

    def __init__(self, fileName, gdalDataset, gdalMetadata, **kwargs):
        ''' Create Radarsat2 VRT '''
        fPathName, fExt = os.path.splitext(fileName)

        if fExt == '.ZIP' or fExt == '.zip':
            fPath, fName = os.path.split(fPathName)
            fileName = '/vsizip/%s/%s' % (fileName, fName)
            gdalDataset = gdal.Open(fileName)
            gdalMetadata = gdalDataset.GetMetadata()

        product = gdalMetadata.get("SATELLITE_IDENTIFIER", "Not_RADARSAT-2")

        #if it is not RADARSAT-2, return
        if product != 'RADARSAT-2':
            raise AttributeError("RADARSAT-2 BAD MAPPER")

        # create empty VRT dataset with geolocation only
        VRT.__init__(self, gdalDataset)

        #define dictionary of metadata and band specific parameters
        pol = []
        metaDict = []

        # Get the subdataset with calibrated sigma0 only
        for dataset in gdalDataset.GetSubDatasets():
            if dataset[1] == 'Sigma Nought calibrated':
                s0dataset = gdal.Open(dataset[0])
                s0datasetName = dataset[0][:]
                s0datasetPol = s0dataset.GetRasterBand(1).\
                    GetMetadata()['POLARIMETRIC_INTERP']
                for i in range(1, s0dataset.RasterCount+1):
                    polString = s0dataset.GetRasterBand(i).\
                        GetMetadata()['POLARIMETRIC_INTERP']
                    # The nansat data will be complex if the SAR data is of type 10
                    dtype = s0dataset.GetRasterBand(i).DataType
                    suffix = polString
                    pol.append(polString)
                    metaDict.append(
                        {'src': {'SourceFilename': ('RADARSAT_2_CALIB:SIGMA0:'
                                                    + fileName +
                                                    '/product.xml'),
                                 'SourceBand': i,
                                 'DataType': s0dataset.GetRasterBand(i).
                                 DataType},
                         'dst': {'wkv': 'surface_backwards_scattering_coefficient_of_radar_wave',
                                 'suffix': suffix,
                                 'polarization': polString}})
            if dataset[1] == 'Beta Nought calibrated':
                b0dataset = gdal.Open(dataset[0])
                b0datasetName = dataset[0][:]
                for j in range(1, b0dataset.RasterCount+1):
                    polString = b0dataset.GetRasterBand(j).\
                        GetMetadata()['POLARIMETRIC_INTERP']
                    if polString == s0datasetPol:
                        b0datasetBand = j

        # Add Sigma0 bands with metadata
        self._create_bands(metaDict)

        # Add derived band (incidence angle) calculated using pixel function
        # "BetaSigmaToIncidence" (note that the result will be complex if dtype
        # is 10):
        src = [{'SourceFilename': b0datasetName,
                'SourceBand':  b0datasetBand,
                'DataType': dtype},
               {'SourceFilename': s0datasetName,
                'SourceBand': 1,
                'DataType': dtype}]
        dst = {'wkv': 'angle_of_incidence',
               'PixelFunctionType': 'BetaSigmaToIncidence',
               'dataType': 6,
               'name': 'incidence_angle'}

        self._create_band(src, dst)
        self.dataset.FlushCache()

        ###################################################################
        # Add sigma0_VV - pixel function of sigma0_HH and beta0_HH
        # incidence angle is calculated within pixel function
        # It is assummed that HH is the first band in sigma0 and
        # beta0 sub datasets
        ###################################################################
        if 'VV' not in pol and 'HH' in pol:
            s0datasetNameHH = pol.index('HH')+1
            src = [{'SourceFilename': s0datasetName,
                    'SourceBand': s0datasetNameHH,
                    'DataType': 6},
                   {'SourceFilename': b0datasetName,
                    'SourceBand': b0datasetBand,
                    'DataType': 6}]
            dst = {'wkv': 'surface_backwards_scattering_coefficient_of_radar_wave',
                   'PixelFunctionType': 'Sigma0HHBetaToSigma0VV',
                   'polarization': 'VV',
                   'suffix': 'VV'}
            self._create_band(src, dst)
            self.dataset.FlushCache()

        ############################################
        # Add SAR look direction to metadata domain
        ############################################
<<<<<<< HEAD
        self.dataset.SetMetadataItem('SAR_center_look_direction',
                                     str(mod(Domain(ds=gdalDataset).
                                         upwards_azimuth_direction() + 90,
                                         360)))
=======
        self.dataset.SetMetadataItem('SAR_center_look_direction', str(mod(
            Domain(ds=gdalDataset).upwards_azimuth_direction( orbit_direction =
                gdalDataset.GetMetadata()['ORBIT_DIRECTION']) + 90, 360)))
>>>>>>> 804b5797

        # Set time
        validTime = gdalDataset.GetMetadata()['ACQUISITION_START_TIME']
        self.logger.info('Valid time: %s', str(validTime))
        self._set_time(parse(validTime))
<|MERGE_RESOLUTION|>--- conflicted
+++ resolved
@@ -125,18 +125,11 @@
         ############################################
         # Add SAR look direction to metadata domain
         ############################################
-<<<<<<< HEAD
-        self.dataset.SetMetadataItem('SAR_center_look_direction',
-                                     str(mod(Domain(ds=gdalDataset).
-                                         upwards_azimuth_direction() + 90,
-                                         360)))
-=======
         self.dataset.SetMetadataItem('SAR_center_look_direction', str(mod(
             Domain(ds=gdalDataset).upwards_azimuth_direction( orbit_direction =
                 gdalDataset.GetMetadata()['ORBIT_DIRECTION']) + 90, 360)))
->>>>>>> 804b5797
 
         # Set time
         validTime = gdalDataset.GetMetadata()['ACQUISITION_START_TIME']
         self.logger.info('Valid time: %s', str(validTime))
-        self._set_time(parse(validTime))
+        self._set_time(parse(validTime))