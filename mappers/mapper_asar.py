# Name:         mapper_asar.py
# Purpose:      Mapper for Envisat/ASAR data
# Authors:      Asuka Yamakava, Anton Korosov
# Licence:      This file is part of NANSAT. You can redistribute it or modify
#               under the terms of GNU General Public License, v.3
#               http://www.gnu.org/licenses/gpl-3.0.html

from vrt import VRT
from envisat import Envisat
from domain import Domain
import numpy as np


class Mapper(VRT, Envisat):
    ''' VRT with mapping of WKV for ASAR Level 1

        See Also
        --------
            http://envisat.esa.int/handbooks/asar/CNTR6-6-9.htm#eph.asar.asardf.asarrec.ASAR_Geo_Grid_ADSR
    '''

    def __init__(self, fileName, gdalDataset, gdalMetadata,
                 full_incAng=True, geolocation=False, zoomSize=500,
                 step=1, **kwargs):
        '''
        Parameters
        -----------
        fileName : string

        gdalDataset : gdal dataset

        gdalMetadata : gdal metadata

        full_incAng : bool (default is True)
            if True, add full size incedence angle

        geolocation : bool (default is False)
            if True, add gdal geolocation

        zoomSize: int (used in envisat.py)
            size, to which the ADS array will be zoomed using scipy
            array of this size will be stored in memory

        step: int (used in envisat.py)
            step of pixel and line in GeolocationArrays. lat/lon grids are
            generated at that step
        '''

        product = gdalMetadata.get("MPH_PRODUCT")
        if product[0:4] != "ASA_":
            raise AttributeError("ASAR_L1 BAD MAPPER")

        Envisat.__init__(self, fileName, product[0:4])

        # get channel string (remove '/', since NetCDF doesnt support that in metadata)
        polarization = [{'channel' : gdalMetadata['SPH_MDS1_TX_RX_POLAR'].replace("/", ""),
                        'bandNum' : 1}]
        # if there is the 2nd band, get channel string
        if 'SPH_MDS2_TX_RX_POLAR' in gdalMetadata.keys():
            channel = gdalMetadata['SPH_MDS2_TX_RX_POLAR'].replace("/", "")
            if not(channel.isspace()):
                polarization.append({'channel' : channel,
                                     'bandNum' : 2})

        # Create VRTdataset with small VRTRawRasterbands
        self.subVRTs = {'adsVRTs' : self.get_ads_vrts(gdalDataset,
                                         ["first_line_incidence_angle"],
                                         zoomSize=zoomSize, step=step, **kwargs)}

        # create empty VRT dataset with geolocation only
        VRT.__init__(self, gdalDataset)

        # get calibration constant
        gotCalibration = True
        try:
            for iPolarization in polarization:
                metaKey = ('MAIN_PROCESSING_PARAMS_ADS_CALIBRATION_FACTORS.%d.EXT_CAL_FACT'
                           %(iPolarization['bandNum']))
                iPolarization['calibrationConst'] = float(
                    gdalDataset.GetMetadataItem(metaKey, 'records'))
        except:
            try:
                for iPolarization in polarization:
                    # Apparently some ASAR files have calibration constant stored in another place
                    metaKey = ('MAIN_PROCESSING_PARAMS_ADS_0_CALIBRATION_FACTORS.%d.EXT_CAL_FACT'
                               %(iPolarization['bandNum']))
                    iPolarization['calibrationConst'] = float(
                        gdalDataset.GetMetadataItem(metaKey, 'records'))
            except:
                self.logger.warning('Cannot get calibrationConst')
                gotCalibration = False

        # add dictionary for raw counts
        metaDict = []
        for iPolarization in polarization:
            metaDict.append({'src': {'SourceFilename': fileName,
                                     'SourceBand': iPolarization['bandNum']},
                             'dst': {'short_name': 'RawCounts_%s'
                                     %iPolarization['channel']}})

        if full_incAng:
            for adsVRT in self.subVRTs['adsVRTs']:
                metaDict.append({'src': {'SourceFilename': adsVRT.fileName,
                                         'SourceBand': 1},
                                 'dst': {'name': adsVRT.dataset.GetRasterBand(1).GetMetadataItem('name').replace('last_line_', ''),
                                         'units': adsVRT.dataset.GetRasterBand(1).GetMetadataItem('units')}})
        if gotCalibration:
<<<<<<< HEAD
            # add dicrtionary for sigma0, ice and water
            short_names = ['sigma0', 'sigma0_normalized_ice',
                           'sigma0_normalized_water']
            wkt = ['surface_backwards_scattering_coefficient_of_radar_wave',
                   'surface_backwards_scattering_coefficient_of_radar_wave_normalized_over_ice',
                   'surface_backwards_scattering_coefficient_of_radar_wave_normalized_over_water']
            sphPass = [gdalMetadata['SPH_PASS'], '', '']

            sourceFileNames = [fileName,
                               self.subVRTs['adsVRTs'][0].fileName]

            pixelFunctionTypes = ['RawcountsIncidenceToSigma0',
                                  'Sigma0NormalizedIce']
            if polarization == 'HH':
                pixelFunctionTypes.append('Sigma0HHNormalizedWater')
            elif polarization == 'VV':
                pixelFunctionTypes.append('Sigma0VVNormalizedWater')

            # add pixelfunction bands to metaDict
            for iPixFunc in range(len(pixelFunctionTypes)):
                srcFiles = []
                for iFileName in sourceFileNames:
                    sourceFile = {'SourceFilename': iFileName,
                                  'SourceBand': 1}
                    # if ASA_full_incAng, set 'ScaleRatio' into source file dict
                    if iFileName == fileName:
                        sourceFile['ScaleRatio'] = np.sqrt(1.0/calibrationConst)
                    srcFiles.append(sourceFile)

                metaDict.append({'src': srcFiles,
                                 'dst': {'short_name': short_names[iPixFunc],
                                         'wkv': wkt[iPixFunc],
                                         'PixelFunctionType': pixelFunctionTypes[iPixFunc],
                                         'polarization': polarization,
                                         'suffix': polarization,
                                         'pass': sphPass[iPixFunc],
                                         'dataType': 6}})
=======
            for iPolarization in polarization:
                # add dicrtionary for sigma0, ice and water
                short_names = ['sigma0', 'sigma0_normalized_ice',
                               'sigma0_normalized_water']
                wkt = ['surface_backwards_scattering_coefficient_of_radar_wave',
                       'surface_backwards_scattering_coefficient_of_radar_wave_normalized_over_ice',
                       'surface_backwards_scattering_coefficient_of_radar_wave_normalized_over_water']
                sphPass = [gdalMetadata['SPH_PASS'], '', '']

                sourceFileNames = [fileName,
                                   self.adsVRTs[0].fileName]

                pixelFunctionTypes = ['RawcountsIncidenceToSigma0',
                                      'Sigma0NormalizedIce']
                if iPolarization['channel'] == 'HH':
                    pixelFunctionTypes.append('Sigma0HHNormalizedWater')
                elif iPolarization['channel'] == 'VV':
                    pixelFunctionTypes.append('Sigma0VVNormalizedWater')

                # add pixelfunction bands to metaDict
                for iPixFunc in range(len(pixelFunctionTypes)):
                    srcFiles = []
                    for j, jFileName in enumerate(sourceFileNames):
                        sourceFile = {'SourceFilename': jFileName}
                        if j == 0:
                            sourceFile['SourceBand'] = iPolarization['bandNum']
                            # if ASA_full_incAng, set 'ScaleRatio' into source file dict
                            sourceFile['ScaleRatio'] = np.sqrt(1.0 / iPolarization['calibrationConst'])
                        else:
                            sourceFile['SourceBand'] = 1
                        srcFiles.append(sourceFile)

                    metaDict.append({'src': srcFiles,
                                     'dst': {'short_name': short_names[iPixFunc],
                                             'wkv': wkt[iPixFunc],
                                             'PixelFunctionType': pixelFunctionTypes[iPixFunc],
                                             'polarization': iPolarization['channel'],
                                             'suffix': iPolarization['channel'],
                                             'pass': sphPass[iPixFunc],
                                             'dataType': 6}})
>>>>>>> 55376d0c

        # add bands with metadata and corresponding values to the empty VRT
        self._create_bands(metaDict)

        # set time
        self._set_envisat_time(gdalMetadata)

        # add geolocation arrays

        if geolocation:
            self.add_geolocation_from_ads(gdalDataset,
                                          zoomSize=zoomSize, step=step)

        # Add SAR look direction to metadata domain
        self.dataset.SetMetadataItem('ANTENNA_POINTING', 'RIGHT') # ASAR is always right-looking
        self.dataset.SetMetadataItem('ORBIT_DIRECTION', gdalMetadata['SPH_PASS'].upper())

        # "SAR_center_look_direction" below is obsolete, and may soon be deleted
        #
        # Note that this is the look direction in the center of the domain. For
        # longer domains, especially at high latitudes, the azimuth direction
        # may vary a lot over the domain, and using the center angle will be a
        # coarse approximation.
        self.dataset.SetMetadataItem('SAR_center_look_direction',
                                     str(np.mod(Domain(ds=gdalDataset).
                                         upwards_azimuth_direction() + 90,
                                                360)))

        ###################################################################
        # Add sigma0_VV - pixel function of sigma0_HH and beta0_HH
        # incidence angle is calculated within pixel function
        # It is assummed that HH is the first band in sigma0 and
        # beta0 sub datasets
        ###################################################################
        if 'VV' not in polarization and 'HH' in polarization:
            srcFiles = []
            for iFileName in sourceFileNames:
                sourceFile = {'SourceFilename': iFileName,
                              'SourceBand': 1}
                # if ASA_full_incAng, set 'ScaleRatio' into source file dict
                if iFileName == fileName:
                    sourceFile['ScaleRatio'] = np.sqrt(1.0/calibrationConst)
                srcFiles.append(sourceFile)
            dst = {'wkv': 'surface_backwards_scattering_coefficient_of_radar_wave',
                   'PixelFunctionType': 'Sigma0HHToSigma0VV',
                   'polarization': 'VV',
                   'suffix': 'VV'}
            self._create_band(srcFiles, dst)
            self.dataset.FlushCache()<|MERGE_RESOLUTION|>--- conflicted
+++ resolved
@@ -105,45 +105,6 @@
                                  'dst': {'name': adsVRT.dataset.GetRasterBand(1).GetMetadataItem('name').replace('last_line_', ''),
                                          'units': adsVRT.dataset.GetRasterBand(1).GetMetadataItem('units')}})
         if gotCalibration:
-<<<<<<< HEAD
-            # add dicrtionary for sigma0, ice and water
-            short_names = ['sigma0', 'sigma0_normalized_ice',
-                           'sigma0_normalized_water']
-            wkt = ['surface_backwards_scattering_coefficient_of_radar_wave',
-                   'surface_backwards_scattering_coefficient_of_radar_wave_normalized_over_ice',
-                   'surface_backwards_scattering_coefficient_of_radar_wave_normalized_over_water']
-            sphPass = [gdalMetadata['SPH_PASS'], '', '']
-
-            sourceFileNames = [fileName,
-                               self.subVRTs['adsVRTs'][0].fileName]
-
-            pixelFunctionTypes = ['RawcountsIncidenceToSigma0',
-                                  'Sigma0NormalizedIce']
-            if polarization == 'HH':
-                pixelFunctionTypes.append('Sigma0HHNormalizedWater')
-            elif polarization == 'VV':
-                pixelFunctionTypes.append('Sigma0VVNormalizedWater')
-
-            # add pixelfunction bands to metaDict
-            for iPixFunc in range(len(pixelFunctionTypes)):
-                srcFiles = []
-                for iFileName in sourceFileNames:
-                    sourceFile = {'SourceFilename': iFileName,
-                                  'SourceBand': 1}
-                    # if ASA_full_incAng, set 'ScaleRatio' into source file dict
-                    if iFileName == fileName:
-                        sourceFile['ScaleRatio'] = np.sqrt(1.0/calibrationConst)
-                    srcFiles.append(sourceFile)
-
-                metaDict.append({'src': srcFiles,
-                                 'dst': {'short_name': short_names[iPixFunc],
-                                         'wkv': wkt[iPixFunc],
-                                         'PixelFunctionType': pixelFunctionTypes[iPixFunc],
-                                         'polarization': polarization,
-                                         'suffix': polarization,
-                                         'pass': sphPass[iPixFunc],
-                                         'dataType': 6}})
-=======
             for iPolarization in polarization:
                 # add dicrtionary for sigma0, ice and water
                 short_names = ['sigma0', 'sigma0_normalized_ice',
@@ -154,7 +115,7 @@
                 sphPass = [gdalMetadata['SPH_PASS'], '', '']
 
                 sourceFileNames = [fileName,
-                                   self.adsVRTs[0].fileName]
+                                   self.subVRTs['adsVRTs'][0].fileName]
 
                 pixelFunctionTypes = ['RawcountsIncidenceToSigma0',
                                       'Sigma0NormalizedIce']
@@ -184,7 +145,6 @@
                                              'suffix': iPolarization['channel'],
                                              'pass': sphPass[iPixFunc],
                                              'dataType': 6}})
->>>>>>> 55376d0c
 
         # add bands with metadata and corresponding values to the empty VRT
         self._create_bands(metaDict)
@@ -219,14 +179,21 @@
         # It is assummed that HH is the first band in sigma0 and
         # beta0 sub datasets
         ###################################################################
-        if 'VV' not in polarization and 'HH' in polarization:
+        import pdb
+        pdb.set_trace()
+        polarizations = []
+        for pp in polarization:
+            polarizations.append(pp['channel'])
+        if 'VV' not in polarizations and 'HH' in polarizations:
             srcFiles = []
-            for iFileName in sourceFileNames:
-                sourceFile = {'SourceFilename': iFileName,
-                              'SourceBand': 1}
-                # if ASA_full_incAng, set 'ScaleRatio' into source file dict
-                if iFileName == fileName:
-                    sourceFile['ScaleRatio'] = np.sqrt(1.0/calibrationConst)
+            for j, jFileName in enumerate(sourceFileNames):
+                sourceFile = {'SourceFilename': jFileName}
+                if j == 0:
+                    sourceFile['SourceBand'] = iPolarization['bandNum']
+                    # if ASA_full_incAng, set 'ScaleRatio' into source file dict
+                    sourceFile['ScaleRatio'] = np.sqrt(1.0 / iPolarization['calibrationConst'])
+                else:
+                    sourceFile['SourceBand'] = 1
                 srcFiles.append(sourceFile)
             dst = {'wkv': 'surface_backwards_scattering_coefficient_of_radar_wave',
                    'PixelFunctionType': 'Sigma0HHToSigma0VV',
